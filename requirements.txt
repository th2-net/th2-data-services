sseclient-py==1.7
requests==2.26.0
jupyter==1.0.0
pandas==1.1.5  # Will be removed in the future.
plotly==5.2.1  # Will be removed in the future.
<<<<<<< HEAD
setuptools==57.0.0
vaex==4.4.0
ipython==7.16.1
=======
anytree==2.8.0
>>>>>>> 81973d69
<|MERGE_RESOLUTION|>--- conflicted
+++ resolved
@@ -3,10 +3,7 @@
 jupyter==1.0.0
 pandas==1.1.5  # Will be removed in the future.
 plotly==5.2.1  # Will be removed in the future.
-<<<<<<< HEAD
+anytree==2.8.0
 setuptools==57.0.0
 vaex==4.4.0
-ipython==7.16.1
-=======
-anytree==2.8.0
->>>>>>> 81973d69
+ipython==7.16.1