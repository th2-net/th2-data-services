--- conflicted
+++ resolved
@@ -10,10 +10,5 @@
 tabulate
 treelib>=1.6.1,<2
 # setuptools~=65.5
-<<<<<<< HEAD
-urllib3
-wheel>=0.38.1  # To get rid of wheel building errors
-=======
 urllib3>=2.5.0,<3
-wheel>=0.38.1,<1  # To get rid of wheel building errors
->>>>>>> e91a4510
+wheel>=0.38.1,<1  # To get rid of wheel building errors