<<<<<<< HEAD
wheel~=0.38  # To get rid of wheel building errors
sseclient-py~=1.7
grpcio-tools==1.38.1  # Do not change
requests~=2.28
setuptools~=65.5
urllib3~=1.26
treelib==1.6.1
types-protobuf==3.19.22
importlib_metadata
orjson~=3.8
=======
ciso8601
deprecated
flatdict~=4.0
# orjson versions 3.7.0 through 3.9.14 library has
# vulnerability https://devhub.checkmarx.com/cve-details/CVE-2024-27454/.
orjson>=3.10,<4
prettytable  # Temporary required for summary
requests>=2.32.2
sseclient-py~=1.7
tabulate
treelib==1.6.1
# setuptools~=65.5
urllib3>1.26.18, <2
wheel>=0.38.1  # To get rid of wheel building errors
>>>>>>> 2ac8a762
<|MERGE_RESOLUTION|>--- conflicted
+++ resolved
@@ -1,15 +1,3 @@
-<<<<<<< HEAD
-wheel~=0.38  # To get rid of wheel building errors
-sseclient-py~=1.7
-grpcio-tools==1.38.1  # Do not change
-requests~=2.28
-setuptools~=65.5
-urllib3~=1.26
-treelib==1.6.1
-types-protobuf==3.19.22
-importlib_metadata
-orjson~=3.8
-=======
 ciso8601
 deprecated
 flatdict~=4.0
@@ -23,5 +11,4 @@
 treelib==1.6.1
 # setuptools~=65.5
 urllib3>1.26.18, <2
-wheel>=0.38.1  # To get rid of wheel building errors
->>>>>>> 2ac8a762
+wheel>=0.38.1  # To get rid of wheel building errors