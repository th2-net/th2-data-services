--- conflicted
+++ resolved
@@ -21,7 +21,7 @@
 ### <kbd>method</kbd> `__init__`
 
 ```python
-__init__(url: str, chunk_length: int = 65536)
+__init__(url:str, chunk_length:int=65536)
 ```
 
 
@@ -45,7 +45,7 @@
 
 ```python
 find_events_by_id_from_data_provider(
-    events_id: Union[Iterable, str]
+    events_id:Iterable
 ) → Union[List[dict], dict, NoneType]
 ```
 
@@ -88,7 +88,7 @@
 
 ```python
 find_messages_by_id_from_data_provider(
-    messages_id: Union[Iterable, str]
+    messages_id:Iterable
 ) → Union[List[dict], dict, NoneType]
 ```
 
@@ -130,7 +130,7 @@
 ### <kbd>method</kbd> `get_events_from_data_provider`
 
 ```python
-get_events_from_data_provider(cache: bool = False, **kwargs) → Data
+get_events_from_data_provider(cache:bool=False, **kwargs) → Data
 ```
 
 Sends SSE request for getting events. 
@@ -157,7 +157,7 @@
 ### <kbd>method</kbd> `get_messages_from_data_provider`
 
 ```python
-get_messages_from_data_provider(cache: bool = False, **kwargs) → Data
+get_messages_from_data_provider(cache:bool=False, **kwargs) → Data
 ```
 
 Sends SSE request for getting messages. 
@@ -179,16 +179,12 @@
 
 ---
 
-<<<<<<< HEAD
-<a href="../../th2_data_services/data_source.py#L352"><img align="right" style="float:right;" src="https://img.shields.io/badge/-source-cccccc?style=flat-square"></a>
-=======
-<a href="../../th2_data_services/data_source.py#L335"><img align="right" style="float:right;" src="https://img.shields.io/badge/-source-cccccc?style=flat-square"></a>
->>>>>>> 623b688d
+<a href="../../th2_data_services/data_source.py#L351"><img align="right" style="float:right;" src="https://img.shields.io/badge/-source-cccccc?style=flat-square"></a>
 
 ### <kbd>method</kbd> `read_csv_file`
 
 ```python
-read_csv_file(*sources: str) → Generator[str, NoneType, NoneType]
+read_csv_file(*sources:str) → Generator[str, NoneType, NoneType]
 ```
 
 Gets data in a stream way from csv files. 
@@ -231,28 +227,6 @@
  
  - <b>`dict`</b>:  SSE response data. 
 
-<<<<<<< HEAD
----
-
-<a href="../../th2_data_services/data_source.py#L368"><img align="right" style="float:right;" src="https://img.shields.io/badge/-source-cccccc?style=flat-square"></a>
-
-### <kbd>method</kbd> `write_to_txt`
-
-```python
-write_to_txt(data:Generator[str, NoneType, NoneType], source:str) → None
-```
-
-Writes to txt files. 
-
-
-
-**Args:**
- 
- - <b>`data`</b>:  Data. 
- - <b>`source`</b>:  Path to file. 
-
-=======
->>>>>>> 623b688d
 
 
 
