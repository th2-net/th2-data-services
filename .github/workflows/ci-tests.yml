name: CI tests

on:
#  pull_request:  # It duplicates push in PRs
  push:

jobs:
  test:
    name: Run tests

    strategy:
      matrix:
        py_version: [ '3.7', '3.8', '3.9' ]
        os: [ ubuntu-20.04, windows-latest ]

    runs-on: ${{ matrix.os }}

    steps:
      - uses: actions/checkout@v2

      - name: Set up Python ${{ matrix.py_version }}
        uses: actions/setup-python@v4
        with:
<<<<<<< HEAD
          python-version: 3.7
      - name: Install requirements
=======
          python-version: ${{ matrix.py_version }}
          architecture: x64

      - name: Install dependencies
>>>>>>> 847100c0
        run: |
          pip install pytest
          pip install pytest-xdist

      - name: rdp5 tests
        run: |
          pip install --pre -e .[rdp5] -q
          pip list
          pytest tests/tests_unit -n auto --ignore tests/tests_unit/tests_diff_version/tests_v6

      - name: rdp6 tests
        run: |
          pip install --pre -e .[rdp6] -q
          pip list
          pytest tests/tests_unit -n auto --ignore tests/tests_unit/tests_diff_version/tests_v5<|MERGE_RESOLUTION|>--- conflicted
+++ resolved
@@ -21,27 +21,10 @@
       - name: Set up Python ${{ matrix.py_version }}
         uses: actions/setup-python@v4
         with:
-<<<<<<< HEAD
           python-version: 3.7
       - name: Install requirements
-=======
-          python-version: ${{ matrix.py_version }}
-          architecture: x64
-
-      - name: Install dependencies
->>>>>>> 847100c0
         run: |
           pip install pytest
-          pip install pytest-xdist
-
-      - name: rdp5 tests
-        run: |
-          pip install --pre -e .[rdp5] -q
-          pip list
-          pytest tests/tests_unit -n auto --ignore tests/tests_unit/tests_diff_version/tests_v6
-
-      - name: rdp6 tests
-        run: |
-          pip install --pre -e .[rdp6] -q
-          pip list
-          pytest tests/tests_unit -n auto --ignore tests/tests_unit/tests_diff_version/tests_v5+          cd tests
+          python unittestV5.py
+          python unittestV6.py