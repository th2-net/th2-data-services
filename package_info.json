{
  "package_name": "th2-data-services",
<<<<<<< HEAD
  "package_version": "0.2.6"
=======
  "package_version": "0.3.0"
>>>>>>> 81973d69
}<|MERGE_RESOLUTION|>--- conflicted
+++ resolved
@@ -1,8 +1,4 @@
 {
   "package_name": "th2-data-services",
-<<<<<<< HEAD
-  "package_version": "0.2.6"
-=======
   "package_version": "0.3.0"
->>>>>>> 81973d69
 }