from typing import Tuple, List, Optional, Generator
from datetime import datetime

from th2_data_services.data import Data
from th2_data_services.dummy import DummyDataSource
from th2_data_services.event_tree import (
    EventTree,
    EventTreeCollection,
    ParentEventTreeCollection,
    IETCDriver,
)
from th2_data_services.interfaces import IDataSource
from th2_data_services.utils.converters import (
    DatetimeConverter,
    DatetimeStringConverter,
    ProtobufTimestampConverter,
    Th2TimestampConverter,
)

######################################
# [0] Lib configuration
######################################

# [0.1] Interactive or Script mode
# If you use the lib in interactive mode (jupyter, ipython) it's recommended to set the special
# global parameter to True. It'll keep cache files if something went wrong.
from th2_data_services.config import options

options.INTERACTIVE_MODE = True

# Some example data
events = Data(
    [
        {
            "eventId": "demo_book_1:th2-scope:20230105135705560873000:d61e930a-8d00-11ed-aa1a-d34a6155152d_1",
            "batchId": None,
            "isBatched": False,
            "eventName": "Set of auto-generated events for ds lib testing",
            "eventType": "ds-lib-test-event",
            "endTimestamp": {"epochSecond": 1672927025, "nano": 561751000},
            "startTimestamp": {"epochSecond": 1672927025, "nano": 560873000},
            "parentEventId": None,
            "successful": True,
            "bookId": "demo_book_1",
            "scope": "th2-scope",
            "attachedMessageIds": [],
            "body": [],
        },
        {
            "eventId": "demo_book_1:th2-scope:20230105135705563522000:9adbb3e0-5f8b-4c28-a2ac-7361e8fa704c>demo_book_1:th2-scope:20230105135705563522000:d61e930a-8d00-11ed-aa1a-d34a6155152d_2",
            "batchId": "demo_book_1:th2-scope:20230105135705563522000:9adbb3e0-5f8b-4c28-a2ac-7361e8fa704c",
            "isBatched": True,
            "eventName": "Plain event 1",
            "eventType": "ds-lib-test-event",
            "endTimestamp": {"epochSecond": 1672927025, "nano": 563640000},
            "startTimestamp": {"epochSecond": 1672927025, "nano": 563522000},
            "parentEventId": "demo_book_1:th2-scope:20230105135705560873000:d61e930a-8d00-11ed-aa1a-d34a6155152d_1",
            "successful": True,
            "bookId": "demo_book_1",
            "scope": "th2-scope",
            "attachedMessageIds": [],
            "body": {"type": "message", "data": "ds-lib test body"},
        },
        {
            "eventId": "demo_book_1:th2-scope:20230105135705563522000:9adbb3e0-5f8b-4c28-a2ac-7361e8fa704c>demo_book_1:th2-scope:20230105135705563757000:d61e930a-8d00-11ed-aa1a-d34a6155152d_3",
            "batchId": "demo_book_1:th2-scope:20230105135705563522000:9adbb3e0-5f8b-4c28-a2ac-7361e8fa704c",
            "isBatched": True,
            "eventName": "Plain event 2",
            "eventType": "ds-lib-test-event",
            "endTimestamp": {"epochSecond": 1672927025, "nano": 563791000},
            "startTimestamp": {"epochSecond": 1672927025, "nano": 563757000},
            "parentEventId": "demo_book_1:th2-scope:20230105135705560873000:d61e930a-8d00-11ed-aa1a-d34a6155152d_1",
            "successful": True,
            "bookId": "demo_book_1",
            "scope": "th2-scope",
            "attachedMessageIds": [],
            "body": {"type": "message", "data": "ds-lib test body"},
        },
        {
            "eventId": "fake-eventId",
            "batchId": "fake-batchId",
            "isBatched": True,
            "eventName": "Fake event",
            "eventType": "ds-lib-test-event",
            "endTimestamp": {"epochSecond": 1672927035, "nano": 563791000},
            "startTimestamp": {"epochSecond": 1672927325, "nano": 563757000},
            "parentEventId": "not_exists_in_the_events_stream",
            "successful": False,
            "bookId": "demo_book_1",
            "scope": "th2-scope",
            "attachedMessageIds": [],
            "body": {"type": "message", "data": "ds-lib test body"},
        },
    ]
)

######################################
# [1] Working with a Data object.
######################################

# [1.1] Filter.
filtered_events: Data = events.filter(lambda e: e["body"] != [])  # Filter events with empty body.


# [1.2] Map.
def transform_function(record):
    return {"eventName": record["eventName"], "successful": record["successful"]}


filtered_and_mapped_events = filtered_events.map(transform_function)

# [1.3] Data pipeline.
#       Instead of doing data transformations step by step you can do it in one line.
filtered_and_mapped_events_by_pipeline = events.filter(lambda e: e["body"] != []).map(
    transform_function
)
# Content of these two Data objects should be equal.
assert list(filtered_and_mapped_events) == list(filtered_and_mapped_events_by_pipeline)

# [1.4] Sift. Skip the first few items or limit them.
data = Data([1, 2, 3, 4, 5, 6, 7, 8, 9, 10, 11, 12, 13, 14, 15])
items_from_11_to_end: Generator = data.sift(skip=10)
only_first_10_items: Generator = data.sift(limit=10)

# [1.5] Changing cache status.
events.use_cache(True)
# or just
events.use_cache()  # If you want to activate cache.
# [1.6] Walk through data.
for event in events:
    # Do something with event (event is a dict).
    print(event)
# After first iteration the events has a cache file.
# Now they will be used in the cache in the next iteration.

# [1.7] Get number of the elements in the Data object.
number_of_events = events.len

# [1.8] Check that Data object isn't empty.
# The data source should be not empty.
assert events.is_empty is False

# [1.9] Convert Data object to the list of elements(events or messages).
# Be careful, this can take too much memory.
events_list = list(events)

# [1.10] The cache inheritance.
# Creates a new Data object that will use cache from the events Data object.
events_filtered: Data = events.filter(lambda record: record.get("batchId"))

# New Data objects don't use their own cache by default but use the cache of the parent Data object.
# Use use_cache method to activate caching.
# After that, the Data object will create its own cache file.
events_filtered.use_cache()

list(events_filtered)  # Just to iterate Data object (cache file will be created).

filtered_events_types = events_filtered.map(lambda record: {"eventType": record.get("eventType")})

events_without_types_with_batch = filtered_events_types.filter(
    lambda record: not record.get("eventType")
)
events_without_types_with_batch.use_cache()

# [1.11] Data objects joining.
# You have the following 3 Data objects.
d1 = Data([1, 2, 3])
d2 = Data(["a", {"id": 123}, "c"])
d3 = Data([7, 8, 9])
# You can join Data objects in following ways.
# Please note, new Data object will have cache status == False.
data_via_init = Data([d1, d2, d3])
data_via_add = d1 + d2 + d3
data_with_non_data_obj_via_init = Data([d1, ["a", {"id": 123}, "c"], d3])
data_with_non_data_obj_via_add = d1 + ["a", {"id": 123}, "c"] + d3
# You can join current Data object on place using +=.
# It will keep cache status.
d1 += d3  # d1 will become Data([1,2,3,7,8,9])

# [1.12] Build and read Data object cache files.
events.build_cache("cache_filename_or_path")
data_obj_from_cache = Data.from_cache_file("cache_filename_or_path")

# [1.13] Check if Data is sorted.
# That will return an object `is_sorted` that contains information
#   1. status -- sorted or not
#   2. first_unsorted -- the index of the first unsorted element
is_sorted = events.is_sorted(lambda e: e["startTimestamp"]["epochSecond"])

# You can use this object as usual bool variable.
if is_sorted:
    print("events Data obj is sorted!")

# [1.14] Use `Data.show()` to look at the first N messages in the stream.
data_with_non_data_obj_via_add.show(n=6)
# Will print
# ------------- Printed first 6 records -------------
# [1] ------
# 1
# [2] ------
# 2
# [3] ------
# 3
# [4] ------
# 'a'
# [5] ------
# {'id': 123}
# [6] ------
# 'c'

# [1.15] You can remove the cache file of the Data object, if required.
data_obj_from_cache.clear_cache()

<<<<<<< HEAD

# [1.16] Get the message by its ID from the Data object in one line.
msg = next(data_obj_from_cache.find_by(record_field="MessageId", field_values=["msg-id"]))
=======
# [1.16] Update metadata for Data objects.
# d1.metadata - {}
d1.update_metadata({"a": 1, "b": [10], "c": {"a": 100}})
# d1.metadata - {'a': 1, 'b': [10], 'c': {'a': 100}}
d1.update_metadata({"a": 2, "b": 20, "c": {"a": 200, "b": 300}})
# d1.metadata - {'a': 2, 'b': [10, 20], 'c': {'a': 200, 'b': 300}}
# d1.update_metadata({"a": {}}) - This throws AttributeError: 'int' object has no attribute 'update'.
# To set key whose value is of non-dict type to dict we can use change_type="change" argument.
d1.update_metadata({"a": {}}, change_type="change")
# d1.metadata - {'a': {}, 'b': [10, 20], 'c': {'a': 200, 'b': 300}}
# change_type can be either 'update' (default) or 'change' - overwrite existing value or create a new one if it
# doesn't exist.
>>>>>>> 90b3225b

######################################

# [2] Working with converters.
######################################
# There are currently three implementations of ITimestampConverter class: DatetimeConverte, DatetimeStringConverter and ProtobufTimestampConverter.
# They all implement same methods from base class.
# Note that some accuracy may be lost during conversion.
# If for example you use to_microseconds nanoseconds will be cut off instead of rounding.

# [2.1] DatetimeConverter.
# DatetimeConverter takes datetime.datetime object as input.

datetime_obj = datetime(year=2023, month=1, day=5, hour=14, minute=38, second=25, microsecond=1460)

# It has methods that return the datetime in different formas:

date_ms = DatetimeConverter.to_milliseconds(datetime_obj)
date_us = DatetimeConverter.to_microseconds(datetime_obj)
# Converting to nanoseconds justs adds three trailing zeros as datetime object doesn't have nanoseconds.
date_ns = DatetimeConverter.to_nanoseconds(datetime_obj)

# [2.2] DatetimeStringConverter
# DatetimeStringConverter takes string in "yyyy-MM-ddTHH:mm:ss[.SSSSSSSSS]Z" format.

date_string = "2023-01-05T14:38:25.00146Z"

# We have same methods as in DatetimeConverter
date_ms_from_string = DatetimeStringConverter.to_milliseconds(date_string)
date_us_from_string = DatetimeStringConverter.to_microseconds(date_string)
date_ns_from_string = DatetimeStringConverter.to_nanoseconds(date_string)

# We can also get datetime object from string
datetime_from_string = DatetimeStringConverter.to_datetime(date_string)

# [2.3] ProtobufTimestampConverter
# Protobuf timestamps must be in form {"epochSecond": seconds, "nano": nanoseconds}

protobuf_timestamp = {"epochSecond": 1672929505, "nano": 1_460_000}

date_ms_from_timestamp = ProtobufTimestampConverter.to_milliseconds(protobuf_timestamp)
date_us_from_timestamp = ProtobufTimestampConverter.to_microseconds(protobuf_timestamp)
date_ns_from_timestamp = ProtobufTimestampConverter.to_nanoseconds(protobuf_timestamp)
datetime_from_timestamp = ProtobufTimestampConverter.to_datetime(protobuf_timestamp)

######################################
# [3] Working with EventTree and EventTreeCollection.
######################################
# Can be useful if you have data-stream with < 100k elements, otherwise it
# takes too much RAM.

# [3.1] Build a custom EventTree
# To create an EventTree object you need to provide name, id and data of the root event.
tree = EventTree(event_name="root event", event_id="root_id", data={"data": [1, 2, 3, 4, 5]})

# To add new node use append_event. parent_id is necessary, data is optional.
tree.append_event(event_name="A", event_id="A_id", data=None, parent_id="root_id")

# [3.3] Building the EventTreeCollection.
data_source: IDataSource  # You should init DataSource object. E.g. from LwDP module.
data_source = DummyDataSource()  # Note! We use fake DS here.
# ETCDriver here is a stub, actually the lib doesn't have such a class.
# You can take it in LwDP module or create yourself class if you have some special events structure.
from th2_data_services.data_source.lwdp.event_tree import HttpETCDriver as ETCDriver

# If you don't specify data_source for the driver then it won't recover detached events.
driver: IETCDriver  # You should init ETCDriver object. E.g. from LwDP module or your custom class.
driver = ETCDriver(data_source=data_source, use_stub=True)

etc = EventTreeCollection(driver)
etc.build(events)
etc.show()
# It'll print the following:
# Set of auto-generated events for ds lib testing
# ├── Plain event 1
# └── Plain event 2

print(etc)
# EventTreeCollection(trees=1, events=3[trees=3, detached=0])

# Detached events isn't empty.
assert etc.get_detached_events()  # returns list of detached_events.

# recover_unknown_events -- used to recover some events parents.
# That won't work with DummyDataSource, so was commented
# etc.recover_unknown_events()

# After that the detached events should be empty because they were recovered.
# assert not etc.get_detached_events()

# -----

# The collection has EventTrees each with a tree of events.
# Using Collection and EventTrees, you can work flexibly with events.

# [3.3.1] Get leaves of all trees.
leaves: Tuple[dict] = etc.get_leaves()  # Returns a tuple of leaves events

# [3.3.2] Get roots ids of all trees.
roots: List[str] = etc.get_roots_ids()
# Returns the list of root Ids:
# ['demo_book_1:th2-scope:20230105135705560873000:d61e930a-8d00-11ed-aa1a-d34a6155152d_1']

# [3.3.3] Find an event in all trees.
find_event: Optional[dict] = etc.find(lambda event: "Send message" in event["eventType"])

# [3.3.4] Find all events in all trees. There is also iterable version 'findall_iter'.
find_events: List[dict] = etc.findall(lambda event: event["successful"] is True)

# [3.3.5] Find an ancestor of the event.
ancestor: Optional[dict] = etc.find_ancestor(
    "demo_book_1:th2-scope:20230105135705560873000:d61e930a-8d00-11ed-aa1a-d34a6155152d_1",
    filter=lambda event: "RootEvent" in event["eventName"],
)

# [3.3.6] Get children of the event. There is also iterable version 'get_children_iter'.
children: Tuple[dict] = etc.get_children(
    "demo_book_1:th2-scope:20230105135705560873000:d61e930a-8d00-11ed-aa1a-d34a6155152d_1"
)

# [3.3.7] Get subtree for specified event.
subtree: EventTree = etc.get_subtree(
    "demo_book_1:th2-scope:20230105135705560873000:d61e930a-8d00-11ed-aa1a-d34a6155152d_1"
)

# [3.3.8] Get full path to the event.
# Looks like [ancestor_root, ancestor_level1, ancestor_level2, event]
event_path: List[dict] = etc.get_full_path(
    "demo_book_1:th2-scope:20230105135705560873000:d61e930a-8d00-11ed-aa1a-d34a6155152d_1"
)

# [3.3.9] Get parent of the event.
parent = etc.get_parent(
    "demo_book_1:th2-scope:20230105135705560873000:d61e930a-8d00-11ed-aa1a-d34a6155152d_1"
)

# [3.3.10] Append new event to the collection.
etc.append_event(
    event={
        "eventId": "a20f5ef4-c3fe-bb10-a29c-dd3d784909eb",
        "parentEventId": "8e2524fa-cf59-11eb-a3f7-094f904c3a62",
        "eventName": "StubEvent",
    }
)

# [3.3.11] Show the entire collection.
etc.show()
# It'll print the following:
# Set of auto-generated events for ds lib testing
# ├── Plain event 1
# └── Plain event 2

# As you can see, nothing was changed, but we added the new event!
# let's look at the summary.

print(etc.summary())  # the same as just print(etc)
# EventTreeCollection(trees=1, events=5[trees=3, detached=2])
# You can see that it was added to detached. That's why you don't see the event
# via `show()`. `show()` prints only Trees!
# Use `etc.get_parentless_trees()` to convert detached events to trees.
# More information below in the corresponding section.

# --------------
# [3.4] Working with the EventTree.
# EventTree has the same methods as EventTreeCollection, but only for its own tree.

# [3.4.1] Get a collection of trees.
trees: List[EventTree] = etc.get_trees()
tree: EventTree = trees[0]

# But EventTree provides a work with the tree, but does not modify it.
# If you want to modify the tree, use EventTreeCollections.

# [3.5] Working with ParentlessTree.
# ParentlessTree is an EventTree that has detached events with stubs.
parentless_trees: List[EventTree] = etc.get_parentless_trees()
print("parentless_trees contains:")
print(parentless_trees)
# [EventTree(name='<BrokenEvent>', root_id='not_exists_in_the_events_stream', events=2),
#  EventTree(name='<BrokenEvent>', root_id='8e2524fa-cf59-11eb-a3f7-094f904c3a62', events=2)]

print("\n" "etc after `get_parentless_trees`:")
print(etc.summary())
# EventTreeCollection(trees=3[regular=1, parentless=2], events=7[trees=7, detached=0])'
etc.show()
# Set of auto-generated events for ds lib testing
# ├── Plain event 1
# └── Plain event 2
# <BrokenEvent>
# └── Fake event
# <BrokenEvent>
# └── StubEvent    <--- the event that was added above

# [3.6] Working with ParentEventTreeCollection.
# ParentEventTreeCollection is a tree collection like EventTreeCollection,
# but it has only events that have references.
data_source: IDataSource  # You should init DataSource object. E.g. from LwDP module.
data_source = DummyDataSource()  # Note! We use fake DS here.
# ETCDriver here is a stub, actually the lib doesn't have such a class.
# You can take it in LwDP module or create yourself class if you have some special events structure.
from th2_data_services.data_source.lwdp.event_tree import HttpETCDriver as ETCDriver

driver = ETCDriver(data_source=data_source)
petc = ParentEventTreeCollection(driver)
petc.build(events)

petc.show()
petc.summary()

######################################
# [4] Field Resolvers
######################################
# Please read `Field Resolvers` block in readme first.

# [4.1] Usage example from client code
from th2_data_services.data_source import (
    lwdp,
)  # lwdp data_source initialize th2_data_services.config during import.
from th2_data_services.config import options as o_
from th2_data_services.data_source.lwdp.stub_builder import http_message_stub_builder

fake_data = [
    http_message_stub_builder.build({"messageId": "a", "messageType": "Root"}),
    http_message_stub_builder.build({"messageId": "b", "messageType": "New"}),
    http_message_stub_builder.build({"messageId": "c", "messageType": "Amend"}),
    http_message_stub_builder.build({"messageId": "d", "messageType": "Cancel"}),
]
fake_data_obj = Data(fake_data)

for m in fake_data_obj:
    o_.mfr.expand_message(m)  # mfr - stands for MessageFieldResolver
# or
for m in fake_data_obj.map(o_.mfr.expand_message):
    pass

# [4.2] Libraries usage.
# Don't import exact resolvers implementation in your code, please.
# Allow your client to do it instead.
# Just import `options` from `th2_data_services.config` and use it.
from th2_data_services.config import options as o_

for m in fake_data_obj:
    o_.mfr.expand_message(m)
# or
for m in fake_data_obj.map(o_.mfr.expand_message):
    pass

# More tech details:
#   In this case, there is no line `from th2_data_services.data_source import lwdp `
#   because we should not choose for the user which a data source to use.
#   We do not know what he will choose, therefore, we must simply access
#   the interface, which will be initialized by the user.

######################################
# [5] Using utility functions.
######################################
from th2_data_services.utils.event_utils.frequencies import get_category_frequencies2
from th2_data_services.utils.event_utils.totals import get_category_totals2
from th2_data_services.utils.category import Category
from th2_data_services.utils.event_utils.event_utils import is_sorted

# [5.1] Get the quantities of events for different categories.
metrics = [
    Category("date", lambda m: Th2TimestampConverter.to_datetime(m["startTimestamp"]).date()),
    Category("status", lambda m: m["successful"]),
]
category_totals = get_category_totals2(events, metrics)
print(category_totals)
"""
+--------+------------+----------+---------+
|        | date       | status   |   count |
+========+============+==========+=========+
|        | 2023-01-05 | True     |       3 |
+--------+------------+----------+---------+
|        | 2023-01-05 | False    |       1 |
+--------+------------+----------+---------+
| count  |            |          |       2 |
+--------+------------+----------+---------+
| totals |            | 1/1      |       4 |
+--------+------------+----------+---------+
"""

# [5.2] Get the number of events with status successful.
category = Category("status", lambda m: m["successful"])
category_frequencies = get_category_frequencies2(events, category)
print(category_frequencies)
"""
+--------+---------------------+---------------------+---------+--------+
|        | timestamp_start     | timestamp_end       | False   |   True |
+========+=====================+=====================+=========+========+
|        | 2023-01-05T13:57:05 | 2023-01-05T13:57:06 | 0       |      3 |
+--------+---------------------+---------------------+---------+--------+
|        | 2023-01-05T14:02:05 | 2023-01-05T14:02:06 | 1       |      0 |
+--------+---------------------+---------------------+---------+--------+
| count  |                     |                     |         |      2 |
+--------+---------------------+---------------------+---------+--------+
| totals |                     |                     | 1       |      3 |
+--------+---------------------+---------------------+---------+--------+
"""

# [5.3] Check if events are sorted.
result = is_sorted(events)
print(result)<|MERGE_RESOLUTION|>--- conflicted
+++ resolved
@@ -211,12 +211,11 @@
 # [1.15] You can remove the cache file of the Data object, if required.
 data_obj_from_cache.clear_cache()
 
-<<<<<<< HEAD
 
 # [1.16] Get the message by its ID from the Data object in one line.
 msg = next(data_obj_from_cache.find_by(record_field="MessageId", field_values=["msg-id"]))
-=======
-# [1.16] Update metadata for Data objects.
+
+# [1.17] Update metadata for Data objects.
 # d1.metadata - {}
 d1.update_metadata({"a": 1, "b": [10], "c": {"a": 100}})
 # d1.metadata - {'a': 1, 'b': [10], 'c': {'a': 100}}
@@ -228,10 +227,8 @@
 # d1.metadata - {'a': {}, 'b': [10, 20], 'c': {'a': 200, 'b': 300}}
 # change_type can be either 'update' (default) or 'change' - overwrite existing value or create a new one if it
 # doesn't exist.
->>>>>>> 90b3225b
-
-######################################
-
+
+######################################
 # [2] Working with converters.
 ######################################
 # There are currently three implementations of ITimestampConverter class: DatetimeConverte, DatetimeStringConverter and ProtobufTimestampConverter.
