from typing import Tuple, List, Optional, Generator
from datetime import datetime

from th2_data_services.data import Data
from th2_data_services.dummy import DummyDataSource
from th2_data_services.event_tree import (
    EventTree,
    EventTreeCollection,
    ParentEventTreeCollection,
    IETCDriver,
)
from th2_data_services.interfaces import IDataSource
from th2_data_services.utils.converters import (
    DatetimeConverter,
    DatetimeStringConverter,
    ProtobufTimestampConverter,
    Th2TimestampConverter,
)

######################################
# [0] Lib configuration
######################################

# [0.1] Interactive or Script mode
# If you use the lib in interactive mode (jupyter, ipython) it's recommended to set the special
# global parameter to True. It'll keep cache files if something went wrong.
from th2_data_services.config import options

options.INTERACTIVE_MODE = True

# Some example data
events = Data(
    [
        {
            "eventId": "demo_book_1:th2-scope:20230105135705560873000:d61e930a-8d00-11ed-aa1a-d34a6155152d_1",
            "batchId": None,
            "isBatched": False,
            "eventName": "Set of auto-generated events for ds lib testing",
            "eventType": "ds-lib-test-event",
            "endTimestamp": {"epochSecond": 1672927025, "nano": 561751000},
            "startTimestamp": {"epochSecond": 1672927025, "nano": 560873000},
            "parentEventId": None,
            "successful": True,
            "bookId": "demo_book_1",
            "scope": "th2-scope",
            "attachedMessageIds": [],
            "body": [],
        },
        {
            "eventId": "demo_book_1:th2-scope:20230105135705563522000:9adbb3e0-5f8b-4c28-a2ac-7361e8fa704c>demo_book_1:th2-scope:20230105135705563522000:d61e930a-8d00-11ed-aa1a-d34a6155152d_2",
            "batchId": "demo_book_1:th2-scope:20230105135705563522000:9adbb3e0-5f8b-4c28-a2ac-7361e8fa704c",
            "isBatched": True,
            "eventName": "Plain event 1",
            "eventType": "ds-lib-test-event",
            "endTimestamp": {"epochSecond": 1672927025, "nano": 563640000},
            "startTimestamp": {"epochSecond": 1672927025, "nano": 563522000},
            "parentEventId": "demo_book_1:th2-scope:20230105135705560873000:d61e930a-8d00-11ed-aa1a-d34a6155152d_1",
            "successful": True,
            "bookId": "demo_book_1",
            "scope": "th2-scope",
            "attachedMessageIds": [],
            "body": {"type": "message", "data": "ds-lib test body"},
        },
        {
            "eventId": "demo_book_1:th2-scope:20230105135705563522000:9adbb3e0-5f8b-4c28-a2ac-7361e8fa704c>demo_book_1:th2-scope:20230105135705563757000:d61e930a-8d00-11ed-aa1a-d34a6155152d_3",
            "batchId": "demo_book_1:th2-scope:20230105135705563522000:9adbb3e0-5f8b-4c28-a2ac-7361e8fa704c",
            "isBatched": True,
            "eventName": "Plain event 2",
            "eventType": "ds-lib-test-event",
            "endTimestamp": {"epochSecond": 1672927025, "nano": 563791000},
            "startTimestamp": {"epochSecond": 1672927025, "nano": 563757000},
            "parentEventId": "demo_book_1:th2-scope:20230105135705560873000:d61e930a-8d00-11ed-aa1a-d34a6155152d_1",
            "successful": True,
            "bookId": "demo_book_1",
            "scope": "th2-scope",
            "attachedMessageIds": [],
            "body": {"type": "message", "data": "ds-lib test body"},
        },
        {
            "eventId": "fake-eventId",
            "batchId": "fake-batchId",
            "isBatched": True,
            "eventName": "Fake event",
            "eventType": "ds-lib-test-event",
            "endTimestamp": {"epochSecond": 1672927035, "nano": 563791000},
            "startTimestamp": {"epochSecond": 1672927325, "nano": 563757000},
            "parentEventId": "not_exists_in_the_events_stream",
            "successful": False,
            "bookId": "demo_book_1",
            "scope": "th2-scope",
            "attachedMessageIds": [],
            "body": {"type": "message", "data": "ds-lib test body"},
        },
    ]
)

######################################
# [1] Working with a Data object.
######################################

# [1.1] Filter.
filtered_events: Data = events.filter(lambda e: e["body"] != [])  # Filter events with empty body.


# [1.2] Map.
def transform_function(record):
    return {"eventName": record["eventName"], "successful": record["successful"]}


filtered_and_mapped_events = filtered_events.map(transform_function)

# [1.3] Data pipeline.
#       Instead of doing data transformations step by step you can do it in one line.
filtered_and_mapped_events_by_pipeline = events.filter(lambda e: e["body"] != []).map(
    transform_function
)
# Content of these two Data objects should be equal.
assert list(filtered_and_mapped_events) == list(filtered_and_mapped_events_by_pipeline)

# [1.4] Sift. Skip the first few items or limit them.
data = Data([1, 2, 3, 4, 5, 6, 7, 8, 9, 10, 11, 12, 13, 14, 15])
items_from_11_to_end: Generator = data.sift(skip=10)
only_first_10_items: Generator = data.sift(limit=10)

# [1.5] Changing cache status.
events.use_cache(True)
# or just
events.use_cache()  # If you want to activate cache.
# [1.6] Walk through data.
for event in events:
    # Do something with event (event is a dict).
    print(event)
# After first iteration the events has a cache file.
# Now they will be used in the cache in the next iteration.

# [1.7] Get number of the elements in the Data object.
number_of_events = events.len

# [1.8] Check that Data object isn't empty.
# The data source should be not empty.
assert events.is_empty is False

# [1.9] Convert Data object to the list of elements(events or messages).
# Be careful, this can take too much memory.
events_list = list(events)

# [1.10] The cache inheritance.
# Creates a new Data object that will use cache from the events Data object.
events_filtered: Data = events.filter(lambda record: record.get("batchId"))

# New Data objects don't use their own cache by default but use the cache of the parent Data object.
# Use use_cache method to activate caching.
# After that, the Data object will create its own cache file.
events_filtered.use_cache()

list(events_filtered)  # Just to iterate Data object (cache file will be created).

filtered_events_types = events_filtered.map(lambda record: {"eventType": record.get("eventType")})

events_without_types_with_batch = filtered_events_types.filter(
    lambda record: not record.get("eventType")
)
events_without_types_with_batch.use_cache()

# [1.11] Data objects joining.
# You have the following 3 Data objects.
d1 = Data([1, 2, 3])
d2 = Data(["a", {"id": 123}, "c"])
d3 = Data([7, 8, 9])
# You can join Data objects in following ways.
# Please note, new Data object will have cache status == False.
data_via_init = Data([d1, d2, d3])
data_via_add = d1 + d2 + d3
data_with_non_data_obj_via_init = Data([d1, ["a", {"id": 123}, "c"], d3])
data_with_non_data_obj_via_add = d1 + ["a", {"id": 123}, "c"] + d3
# You can join current Data object on place using +=.
# It will keep cache status.
d1 += d3  # d1 will become Data([1,2,3,7,8,9])

# [1.12] Build and read Data object cache files.
events.build_cache("cache_filename_or_path")
data_obj_from_cache = Data.from_cache_file("cache_filename_or_path")

<<<<<<< HEAD
# [1.13] Update metadata for Data objects.
d1.update_metadata({"a": 1})
d1.update_metadata({"a": [1]})
# d1.metadata - {'a': [1, 1]}
# d1.update_metadata({"a": {"b": 1, "c": 2}}) - This will fail
d1.update_metadata({"a": [{"b": 1, "c": 2}]}, change_type="change")
# d1.metadata - {'a': [{'b': 1, 'c': 2}]}

=======
# [1.13] Check if Data is sorted.
# That will return an object `is_sorted` that contains information
#   1. status -- sorted or not
#   2. first_unsorted -- the index of the first unsorted element
is_sorted = events.is_sorted(lambda e: e["startTimestamp"]["epochSecond"])

# You can use this object as usual bool variable.
if is_sorted:
    print("events Data obj is sorted!")

# [1.14] Use `Data.show()` to look at the first N messages in the stream.
data_with_non_data_obj_via_add.show(n=6)
# Will print
# ------------- Printed first 6 records -------------
# [1] ------
# 1
# [2] ------
# 2
# [3] ------
# 3
# [4] ------
# 'a'
# [5] ------
# {'id': 123}
# [6] ------
# 'c'

# [1.15] You can remove the cache file of the Data object, if required.
data_obj_from_cache.clear_cache()

######################################
>>>>>>> 46a56b23
# [2] Working with converters.
######################################
# There are currently three implementations of ITimestampConverter class: DatetimeConverte, DatetimeStringConverter and ProtobufTimestampConverter.
# They all implement same methods from base class.
# Note that some accuracy may be lost during conversion.
# If for example you use to_microseconds nanoseconds will be cut off instead of rounding.

# [2.1] DatetimeConverter.
# DatetimeConverter takes datetime.datetime object as input.

datetime_obj = datetime(year=2023, month=1, day=5, hour=14, minute=38, second=25, microsecond=1460)

# It has methods that return the datetime in different formas:

date_ms = DatetimeConverter.to_milliseconds(datetime_obj)
date_us = DatetimeConverter.to_microseconds(datetime_obj)
# Converting to nanoseconds justs adds three trailing zeros as datetime object doesn't have nanoseconds.
date_ns = DatetimeConverter.to_nanoseconds(datetime_obj)

# [2.2] DatetimeStringConverter
# DatetimeStringConverter takes string in "yyyy-MM-ddTHH:mm:ss[.SSSSSSSSS]Z" format.

date_string = "2023-01-05T14:38:25.00146Z"

# We have same methods as in DatetimeConverter
date_ms_from_string = DatetimeStringConverter.to_milliseconds(date_string)
date_us_from_string = DatetimeStringConverter.to_microseconds(date_string)
date_ns_from_string = DatetimeStringConverter.to_nanoseconds(date_string)

# We can also get datetime object from string
datetime_from_string = DatetimeStringConverter.to_datetime(date_string)

# [2.3] ProtobufTimestampConverter
# Protobuf timestamps must be in form {"epochSecond": seconds, "nano": nanoseconds}

protobuf_timestamp = {"epochSecond": 1672929505, "nano": 1_460_000}

date_ms_from_timestamp = ProtobufTimestampConverter.to_milliseconds(protobuf_timestamp)
date_us_from_timestamp = ProtobufTimestampConverter.to_microseconds(protobuf_timestamp)
date_ns_from_timestamp = ProtobufTimestampConverter.to_nanoseconds(protobuf_timestamp)
datetime_from_timestamp = ProtobufTimestampConverter.to_datetime(protobuf_timestamp)

######################################
# [3] Working with EventTree and EventTreeCollection.
######################################
# Can be useful if you have data-stream with < 100k elements, otherwise it
# takes too much RAM.

# [3.1] Build a custom EventTree
# To create an EventTree object you need to provide name, id and data of the root event.
tree = EventTree(event_name="root event", event_id="root_id", data={"data": [1, 2, 3, 4, 5]})

# To add new node use append_event. parent_id is necessary, data is optional.
tree.append_event(event_name="A", event_id="A_id", data=None, parent_id="root_id")

# [3.3] Building the EventTreeCollection.
data_source: IDataSource  # You should init DataSource object. E.g. from LwDP module.
data_source = DummyDataSource()  # Note! We use fake DS here.
# ETCDriver here is a stub, actually the lib doesn't have such a class.
# You can take it in LwDP module or create yourself class if you have some special events structure.
from th2_data_services.data_source.lwdp.event_tree import HttpETCDriver as ETCDriver

# If you don't specify data_source for the driver then it won't recover detached events.
driver: IETCDriver  # You should init ETCDriver object. E.g. from LwDP module or your custom class.
driver = ETCDriver(data_source=data_source, use_stub=True)

etc = EventTreeCollection(driver)
etc.build(events)
etc.show()
# It'll print the following:
# Set of auto-generated events for ds lib testing
# ├── Plain event 1
# └── Plain event 2

print(etc)
# EventTreeCollection(trees=1, events=3[trees=3, detached=0])

# Detached events isn't empty.
assert etc.get_detached_events()  # returns list of detached_events.

# recover_unknown_events -- used to recover some events parents.
# That won't work with DummyDataSource, so was commented
# etc.recover_unknown_events()

# After that the detached events should be empty because they were recovered.
# assert not etc.get_detached_events()

# -----

# The collection has EventTrees each with a tree of events.
# Using Collection and EventTrees, you can work flexibly with events.

# [3.3.1] Get leaves of all trees.
leaves: Tuple[dict] = etc.get_leaves()  # Returns a tuple of leaves events

# [3.3.2] Get roots ids of all trees.
roots: List[str] = etc.get_roots_ids()
# Returns the list of root Ids:
# ['demo_book_1:th2-scope:20230105135705560873000:d61e930a-8d00-11ed-aa1a-d34a6155152d_1']

# [3.3.3] Find an event in all trees.
find_event: Optional[dict] = etc.find(lambda event: "Send message" in event["eventType"])

# [3.3.4] Find all events in all trees. There is also iterable version 'findall_iter'.
find_events: List[dict] = etc.findall(lambda event: event["successful"] is True)

# [3.3.5] Find an ancestor of the event.
ancestor: Optional[dict] = etc.find_ancestor(
    "demo_book_1:th2-scope:20230105135705560873000:d61e930a-8d00-11ed-aa1a-d34a6155152d_1",
    filter=lambda event: "RootEvent" in event["eventName"],
)

# [3.3.6] Get children of the event. There is also iterable version 'get_children_iter'.
children: Tuple[dict] = etc.get_children(
    "demo_book_1:th2-scope:20230105135705560873000:d61e930a-8d00-11ed-aa1a-d34a6155152d_1"
)

# [3.3.7] Get subtree for specified event.
subtree: EventTree = etc.get_subtree(
    "demo_book_1:th2-scope:20230105135705560873000:d61e930a-8d00-11ed-aa1a-d34a6155152d_1"
)

# [3.3.8] Get full path to the event.
# Looks like [ancestor_root, ancestor_level1, ancestor_level2, event]
event_path: List[dict] = etc.get_full_path(
    "demo_book_1:th2-scope:20230105135705560873000:d61e930a-8d00-11ed-aa1a-d34a6155152d_1"
)

# [3.3.9] Get parent of the event.
parent = etc.get_parent(
    "demo_book_1:th2-scope:20230105135705560873000:d61e930a-8d00-11ed-aa1a-d34a6155152d_1"
)

# [3.3.10] Append new event to the collection.
etc.append_event(
    event={
        "eventId": "a20f5ef4-c3fe-bb10-a29c-dd3d784909eb",
        "parentEventId": "8e2524fa-cf59-11eb-a3f7-094f904c3a62",
        "eventName": "StubEvent",
    }
)

# [3.3.11] Show the entire collection.
etc.show()
# It'll print the following:
# Set of auto-generated events for ds lib testing
# ├── Plain event 1
# └── Plain event 2

# As you can see, nothing was changed, but we added the new event!
# let's look at the summary.

print(etc.summary())  # the same as just print(etc)
# EventTreeCollection(trees=1, events=5[trees=3, detached=2])
# You can see that it was added to detached. That's why you don't see the event
# via `show()`. `show()` prints only Trees!
# Use `etc.get_parentless_trees()` to convert detached events to trees.
# More information below in the corresponding section.

# --------------
# [3.4] Working with the EventTree.
# EventTree has the same methods as EventTreeCollection, but only for its own tree.

# [3.4.1] Get a collection of trees.
trees: List[EventTree] = etc.get_trees()
tree: EventTree = trees[0]

# But EventTree provides a work with the tree, but does not modify it.
# If you want to modify the tree, use EventTreeCollections.

# [3.5] Working with ParentlessTree.
# ParentlessTree is an EventTree that has detached events with stubs.
parentless_trees: List[EventTree] = etc.get_parentless_trees()
print("parentless_trees contains:")
print(parentless_trees)
# [EventTree(name='<BrokenEvent>', root_id='not_exists_in_the_events_stream', events=2),
#  EventTree(name='<BrokenEvent>', root_id='8e2524fa-cf59-11eb-a3f7-094f904c3a62', events=2)]

print("\n" "etc after `get_parentless_trees`:")
print(etc.summary())
# EventTreeCollection(trees=3[regular=1, parentless=2], events=7[trees=7, detached=0])'
etc.show()
# Set of auto-generated events for ds lib testing
# ├── Plain event 1
# └── Plain event 2
# <BrokenEvent>
# └── Fake event
# <BrokenEvent>
# └── StubEvent    <--- the event that was added above

# [3.6] Working with ParentEventTreeCollection.
# ParentEventTreeCollection is a tree collection like EventTreeCollection,
# but it has only events that have references.
data_source: IDataSource  # You should init DataSource object. E.g. from LwDP module.
data_source = DummyDataSource()  # Note! We use fake DS here.
# ETCDriver here is a stub, actually the lib doesn't have such a class.
# You can take it in LwDP module or create yourself class if you have some special events structure.
from th2_data_services.data_source.lwdp.event_tree import HttpETCDriver as ETCDriver

driver = ETCDriver(data_source=data_source)
petc = ParentEventTreeCollection(driver)
petc.build(events)

petc.show()
petc.summary()

######################################
# [4] Field Resolvers
######################################
# Please read `Field Resolvers` block in readme first.

# [4.1] Usage example from client code
from th2_data_services.data_source import (
    lwdp,
)  # lwdp data_source initialize th2_data_services.config during import.
from th2_data_services.config import options as o_
from th2_data_services.data_source.lwdp.stub_builder import http_message_stub_builder

fake_data = [
    http_message_stub_builder.build({"messageId": "a", "messageType": "Root"}),
    http_message_stub_builder.build({"messageId": "b", "messageType": "New"}),
    http_message_stub_builder.build({"messageId": "c", "messageType": "Amend"}),
    http_message_stub_builder.build({"messageId": "d", "messageType": "Cancel"}),
]
fake_data_obj = Data(fake_data)

for m in fake_data_obj:
    o_.mfr.expand_message(m)  # mfr - stands for MessageFieldResolver
# or
for m in fake_data_obj.map(o_.mfr.expand_message):
    pass

# [4.2] Libraries usage.
# Don't import exact resolvers implementation in your code, please.
# Allow your client to do it instead.
# Just import `options` from `th2_data_services.config` and use it.
from th2_data_services.config import options as o_

for m in fake_data_obj:
    o_.mfr.expand_message(m)
# or
for m in fake_data_obj.map(o_.mfr.expand_message):
    pass

# More tech details:
#   In this case, there is no line `from th2_data_services.data_source import lwdp `
#   because we should not choose for the user which a data source to use.
#   We do not know what he will choose, therefore, we must simply access
#   the interface, which will be initialized by the user.

######################################
# [5] Using utility functions.
######################################
from th2_data_services.utils.event_utils.frequencies import get_category_frequencies2
from th2_data_services.utils.event_utils.totals import get_category_totals2
from th2_data_services.utils.category import Category
from th2_data_services.utils.event_utils.event_utils import is_sorted

# [5.1] Get the quantities of events for different categories.
metrics = [
    Category("date", lambda m: Th2TimestampConverter.to_datetime(m["startTimestamp"]).date()),
    Category("status", lambda m: m["successful"]),
]
category_totals = get_category_totals2(events, metrics)
print(category_totals)
"""
+--------+------------+----------+---------+
|        | date       | status   |   count |
+========+============+==========+=========+
|        | 2023-01-05 | True     |       3 |
+--------+------------+----------+---------+
|        | 2023-01-05 | False    |       1 |
+--------+------------+----------+---------+
| count  |            |          |       2 |
+--------+------------+----------+---------+
| totals |            | 1/1      |       4 |
+--------+------------+----------+---------+
"""

# [5.2] Get the number of events with status successful.
category = Category("status", lambda m: m["successful"])
category_frequencies = get_category_frequencies2(events, category)
print(category_frequencies)
"""
+--------+---------------------+---------------------+---------+--------+
|        | timestamp_start     | timestamp_end       | False   |   True |
+========+=====================+=====================+=========+========+
|        | 2023-01-05T13:57:05 | 2023-01-05T13:57:06 | 0       |      3 |
+--------+---------------------+---------------------+---------+--------+
|        | 2023-01-05T14:02:05 | 2023-01-05T14:02:06 | 1       |      0 |
+--------+---------------------+---------------------+---------+--------+
| count  |                     |                     |         |      2 |
+--------+---------------------+---------------------+---------+--------+
| totals |                     |                     | 1       |      3 |
+--------+---------------------+---------------------+---------+--------+
"""

# [5.3] Check if events are sorted.
result = is_sorted(events)
print(result)<|MERGE_RESOLUTION|>--- conflicted
+++ resolved
@@ -181,16 +181,6 @@
 events.build_cache("cache_filename_or_path")
 data_obj_from_cache = Data.from_cache_file("cache_filename_or_path")
 
-<<<<<<< HEAD
-# [1.13] Update metadata for Data objects.
-d1.update_metadata({"a": 1})
-d1.update_metadata({"a": [1]})
-# d1.metadata - {'a': [1, 1]}
-# d1.update_metadata({"a": {"b": 1, "c": 2}}) - This will fail
-d1.update_metadata({"a": [{"b": 1, "c": 2}]}, change_type="change")
-# d1.metadata - {'a': [{'b': 1, 'c': 2}]}
-
-=======
 # [1.13] Check if Data is sorted.
 # That will return an object `is_sorted` that contains information
 #   1. status -- sorted or not
@@ -221,8 +211,16 @@
 # [1.15] You can remove the cache file of the Data object, if required.
 data_obj_from_cache.clear_cache()
 
-######################################
->>>>>>> 46a56b23
+# [1.16] Update metadata for Data objects.
+d1.update_metadata({"a": 1})
+d1.update_metadata({"a": [1]})
+# d1.metadata - {'a': [1, 1]}
+# d1.update_metadata({"a": {"b": 1, "c": 2}}) - This will fail
+d1.update_metadata({"a": [{"b": 1, "c": 2}]}, change_type="change")
+# d1.metadata - {'a': [{'b': 1, 'c': 2}]}
+
+######################################
+
 # [2] Working with converters.
 ######################################
 # There are currently three implementations of ITimestampConverter class: DatetimeConverte, DatetimeStringConverter and ProtobufTimestampConverter.
