# v0.2.5

## Features

1. [TH2-2248] Make python 3.6 compatibility

## BugFixes

1. [TH2-2232] Lib raises "TypeError" during Data.__del__ execution
2. [TH2-2213] [DataServices]: Intermediate error in th2-rpt-data-provider when unloading events from
   th2-rpt-data-provider.

# v0.3.0

## Improvements

1. Refactor Utils module
2. Changing Data Workflow
3. Tests were added
4. Pre-commit was added

## Features

1. find_messages_by_id_from_data_provider and find_events_by_id_from_data_provider functions returns dict if arg1 == str
   else list. So if your request only one message or event it returns Dict.

2. An experimental EventsTree2 class has been added with a real tree inside.

## BugFixes

1. [TH2-2323] Memory leak when we use Data object.

# v0.3.1

## BugFixes

1. [TH2-2330] Data iterator have been broken in v0.3.0

# v0.4.1

## Improvements

1. [TH2-2322] The lib was separated to 2 parts. New lib with ds_utils posted
   in [here](https://github.com/th2-net/th2-data-services-utils)
2. [TH2-2335] A pipeline was created that sends a packet to PyPi for the branch with the pypi_ prefix.

## BugFixes

1. [TH2-2299] Error and keep_alive status were handled.

# v0.5.0

## User impact and migration instructions

1. [I] You no longer need to enter UTC time corrected for local time. DataSource methods now expect UTC time.  
   [M] Change the time to UTC in all your scripts.
2. [I] The last "messageIds" message in the messages stream will be ignored.  
   [M] If you do checks for the last message, you can delete them.
3. [I] _DataSource.write_to_txt_ was moved to Data. The name has been changed to _write_to_file_.  
   [M] If you use _write_to_file_ function, change the corresponding class and method.
4. [I] _len(Data)_ functionality was removed. The _Data.len_ property is now used.  
   [M] Change _len(Data)_ to _Data.len_ for your functions.
5. [I] The codec-pipeline wrapper-messages are now split into sub-messages.  
   [M] If you use wrapper-messages for your statistics then adapt functions for sub-messages (now they look like a usual
   message)

## Improvements

1. [TH2-2427] Refactoring
    - Reduced waiting time of connection check.
    - The last "messageIds" message in the message stream will be ignored. Lib user will not get it.
    - DataSource.write_to_txt was moved to Data. The name has been changed to write_to_file.
    - Up requirement libs versions.
2. len(Data) functionality was removed because it has side effects when we use list(Data)
   and too expensive to use. **Please use Data.len property instead.**
3. [TH2-2474] Use of cache was revised.
4. [TH2-2553] The time that have given in some method of data_source module now will expect in utc format.
5. [TH2-2601] Unit tests were added in CI.

## Features

1. Added Data.limit(num) method to use in the pipeline.
2. Added Data.write_to_file(filename) due to TH2-2427.
3. Added Data.len property to use instead of len(Data)
4. Added Data.is_empty property
5. [TH-2420] Added adapter for codecs pipeline.
6. [TH2-2575] Added ParentEventsTree class in events tree module.
7. [TH2-2577] Added optional arguments (stub_if_broken_event: bool) in find_events_by_id_from_data_provider method of
   data_source module. If stub_if_broken_event is True and some ids is not available on data provider: method return
   stub inside.

## BugFixes

1. [TH2-2424] Cache function was fixed.
2. [TS-766] Fixed case when Data Services cannot recover more than 64 unknown events.
3. [TH2-2419] find_X_by_id_from_data_provider functions return expected objects

# v0.5.1

## Improvements

1. [TH2-2724] The user can be able to deal with problematic messages.

# v0.5.2

## BugFixes

1. [TH2-2731] Fixed a problem with using map function with list of records.

# v0.5.3

## BugFixes

1. [TH2-2756] Changed adapter for messages from pipeline.
2. Fixed a situation when messages were not opened from the list when we use map more that once.

# v0.6.0

## User impact and migration instructions

1. [I] The "metadataOnly" query parameter will now always be set to False in the get_X_from_data_provider methods. It’s
   the option for Report Viewer front-end only.  
   [M] (Optional) Remove "metadataOnly" parameter in your requests to get more logical and clean code.

## Improvements

1. [TH2-2471] The "metadataOnly" query parameter will now always be set to False in the get_X_from_data_provider
   methods.

## Features

1. You can import classes directly from th2_data_services now.  
   E.g. `from th2_data_services import Data, DataSource, Filter`
2. [TH2-2755] Added new parameters to DataSource methods.
    1. get_X_from_data_provider:
        - sse_adapter=True. If True, all data will go through SSE adapter and yield dicts. Otherwise adapter will yield
          SSE Events.
    2. get_messages_from_data_provider and find_messages_by_id_from_data_provider:
        - provider_adapter=adapter_provider5. Adapter function for rpt-data-provider. If None, Data object will yield
          object from previous map function.
3. [TH2-2283] Implemented rpt-data-provider Filters API.
4. [TH2-2656] Added new optional parameter to EventsTree (ParentEventsTree) classes.
    - Set "preserve_body=True" to keep event bodies during tree building.
    - Otherwise events bodies will be omitted.

# v0.6.1

## BugFixes

1. [TH2-2858] Resolved HTTP error 414 on a client side.
2. [TH2-2851] UnicodeDecodeError is raised during events extracting if not utf-8 character in the byte stream. 
User will get original byte now.

# v0.6.2

## BugFixes

1. [TH2-2922] Fixed infinite loop in events tree.

# v0.6.3

## BugFixes

<<<<<<< HEAD
1. [TH2-3168] Fixed iterations in nested loops for Data object with limit 
=======
1. [TH2-3168] Fixed iterations in nested loops for Data object with limit.
>>>>>>> 8c1f3a9b
<|MERGE_RESOLUTION|>--- conflicted
+++ resolved
@@ -161,8 +161,4 @@
 
 ## BugFixes
 
-<<<<<<< HEAD
-1. [TH2-3168] Fixed iterations in nested loops for Data object with limit 
-=======
-1. [TH2-3168] Fixed iterations in nested loops for Data object with limit.
->>>>>>> 8c1f3a9b
+1. [TH2-3168] Fixed iterations in nested loops for Data object with limit.