# v0.2.5

## Features

1. [TH2-2248] Make python 3.6 compatibility

## BugFixes

1. [TH2-2232] Lib raises "TypeError" during Data.__del__ execution
2. [TH2-2213] [DataServices]: Intermediate error in th2-rpt-data-provider when unloading events from
   th2-rpt-data-provider.

# v0.3.0

## Improvements

1. Refactor Utils module
2. Changing Data Workflow
3. Tests were added
4. Pre-commit was added

## Features

1. find_messages_by_id_from_data_provider and find_events_by_id_from_data_provider functions returns dict if arg1 == str
   else list. So if your request only one message or event it returns Dict.

2. An experimental EventsTree2 class has been added with a real tree inside.

## BugFixes

1. [TH2-2323] Memory leak when we use Data object.

# v0.3.1

## BugFixes

1. [TH2-2330] Data iterator have been broken in v0.3.0

# v0.4.1

## Improvements

1. [TH2-2322] The lib was separated to 2 parts. New lib with ds_utils posted
   in [here](https://github.com/th2-net/th2-data-services-utils)
2. [TH2-2335] A pipeline was created that sends a packet to PyPi for the branch with the pypi_ prefix.

## BugFixes

1. [TH2-2299] Error and keep_alive status were handled.

# v0.5.0

## User impact and migration instructions

1. [I] You no longer need to enter UTC time corrected for local time. DataSource methods now expect UTC time.  
   [M] Change the time to UTC in all your scripts.
2. [I] The last "messageIds" message in the messages stream will be ignored.  
   [M] If you do checks for the last message, you can delete them.
3. [I] _DataSource.write_to_txt_ was moved to Data. The name has been changed to _write_to_file_.  
   [M] If you use _write_to_file_ function, change the corresponding class and method.
4. [I] _len(Data)_ functionality was removed. The _Data.len_ property is now used.  
   [M] Change _len(Data)_ to _Data.len_ for your functions.
5. [I] The codec-pipeline wrapper-messages are now split into sub-messages.  
   [M] If you use wrapper-messages for your statistics then adapt functions for sub-messages (now they look like a usual
   message)

## Improvements

1. [TH2-2427] Refactoring
    - Reduced waiting time of connection check.
    - The last "messageIds" message in the message stream will be ignored. Lib user will not get it.
    - DataSource.write_to_txt was moved to Data. The name has been changed to write_to_file.
    - Up requirement libs versions.
2. len(Data) functionality was removed because it has side effects when we use list(Data)
   and too expensive to use. **Please use Data.len property instead.**
3. [TH2-2474] Use of cache was revised.
4. [TH2-2553] The time that have given in some method of data_source module now will expect in utc format.
5. [TH2-2601] Unit tests were added in CI.

## Features

1. Added Data.limit(num) method to use in the pipeline.
2. Added Data.write_to_file(filename) due to TH2-2427.
3. Added Data.len property to use instead of len(Data)
4. Added Data.is_empty property
5. [TH-2420] Added adapter for codecs pipeline.
6. [TH2-2575] Added ParentEventsTree class in events tree module.
7. [TH2-2577] Added optional arguments (stub_if_broken_event: bool) in find_events_by_id_from_data_provider method of
   data_source module. If stub_if_broken_event is True and some ids is not available on data provider: method return
   stub inside.

## BugFixes

1. [TH2-2424] Cache function was fixed.
2. [TS-766] Fixed case when Data Services cannot recover more than 64 unknown events.
3. [TH2-2419] find_X_by_id_from_data_provider functions return expected objects

# v0.5.1

## Improvements

1. [TH2-2724] The user can be able to deal with problematic messages.

# v0.5.2

## BugFixes

1. [TH2-2731] Fixed a problem with using map function with list of records.

# v0.5.3

## BugFixes

1. [TH2-2756] Changed adapter for messages from pipeline.
2. Fixed a situation when messages were not opened from the list when we use map more that once.

# v0.6.0

<<<<<<< HEAD
## Features

1. [TH2-2283] Implemented rpt-data-provider Filters API.
=======
## User impact and migration instructions

## Improvements

## Features
1. You can import classes directly from th2_data_services now.  
   E.g. `from th2_data_services import Data, DataSource, Filter`
2. [TH2-2755] Added new parameters to DataSource methods.
   1. get_X_from_data_provider:
      - sse_adapter=True. If True, all data will go through SSE adapter and yield dicts.
                   Otherwise adapter will yield SSE Events. 
   2. get_messages_from_data_provider and find_messages_by_id_from_data_provider:
      - provider_adapter=adapter_provider5. Adapter function for rpt-data-provider.
                   If None, Data object will yield object from previous map function.


## BugFixes
>>>>>>> 95249cd5
<|MERGE_RESOLUTION|>--- conflicted
+++ resolved
@@ -116,11 +116,6 @@
 
 # v0.6.0
 
-<<<<<<< HEAD
-## Features
-
-1. [TH2-2283] Implemented rpt-data-provider Filters API.
-=======
 ## User impact and migration instructions
 
 ## Improvements
@@ -137,5 +132,4 @@
                    If None, Data object will yield object from previous map function.
 
 
-## BugFixes
->>>>>>> 95249cd5
+## BugFixes