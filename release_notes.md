--- conflicted
+++ resolved
@@ -313,13 +313,10 @@
 # v1.2.1
 
 # BugFixes
-<<<<<<< HEAD
+
 1. Added missing library importlib_metadata
 
 # v1.2.2
 
 ## BugFixes
-1. [TH2-4195] EventsTree without parent raises `EventIdNotInTree` exception when trying to use `get_parent()` method
-=======
-1. Added missing library importlib_metadata
->>>>>>> 0e53fba5
+1. [TH2-4195] EventsTree without parent raises `EventIdNotInTree` exception when trying to use `get_parent()` method 