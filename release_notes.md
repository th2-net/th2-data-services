--- conflicted
+++ resolved
@@ -477,11 +477,8 @@
 19. [TH2-4957] Added gzip option for Data.to_json method. 
 20. [TH2-4957] Added decompress_gzip_file method to utils.converters.
 21. Added to_csv method to PerfectTable class.
-<<<<<<< HEAD
-22. [TH2-4960] Added message_rate method to tranform Data (messages) into rates chart
-=======
-22. `utils.converters.flatten_dict` converter added.
->>>>>>> 28cbc75e
+22. `utils.converters.flatten_dict` converter added. 
+23. [TH2-4960] Added message_rate method to tranform Data (messages) into rates chart
 
 ## BugFixes
 1. [TH2-4711] EventTreeCollection max_count parameter of findall functions worked wrong.
