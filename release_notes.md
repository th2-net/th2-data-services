--- conflicted
+++ resolved
@@ -258,9 +258,5 @@
 3. [TH2-3546][TH2-3583] Data cache file will not be removed if you use `INTERACTIVE_MODE` and the file is being read.
 4. [TH2-3487][TH2-3585] `data = Data(source_data, cache=True).map(func)` Data object didn't write the cache in such case before. Fixed.
 5. [TH2-3558] Used loggers name fixed. Changed to __name__.
-<<<<<<< HEAD
-6. [TH2-3598] Method get_subtree returns tree as EventsTree class.
-=======
 6. [TH2-3733] Provider API class generate standard URL (without duplicate '/' and '/' before query)
-7. 
->>>>>>> bc7ce2fe
+7. 