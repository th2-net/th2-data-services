# v0.2.5

## Features

1. [TH2-2248] Make python 3.6 compatibility

## BugFixes

1. [TH2-2232] Lib raises "TypeError" during Data.__del__ execution
2. [TH2-2213] [DataServices]: Intermediate error in th2-rpt-data-provider when unloading events from
   th2-rpt-data-provider.

# v0.3.0

## Improvements

1. Refactor Utils module
2. Changing Data Workflow
3. Tests were added
4. Pre-commit was added

## Features

1. find_messages_by_id_from_data_provider and find_events_by_id_from_data_provider functions returns dict if arg1 == str
   else list. So if your request only one message or event it returns Dict.

2. An experimental EventsTree2 class has been added with a real tree inside.

## BugFixes

1. [TH2-2323] Memory leak when we use Data object.

# v0.3.1

## BugFixes

1. [TH2-2330] Data iterator have been broken in v0.3.0

# v0.4.1

## Improvements

1. [TH2-2322] The lib was separated to 2 parts. New lib with ds_utils posted
   in [here](https://github.com/th2-net/th2-data-services-utils)
2. [TH2-2335] A pipeline was created that sends a packet to PyPi for the branch with the pypi_ prefix.

## BugFixes

1. [TH2-2299] Error and keep_alive status were handled.

# v0.5.0

## User impact and migration instructions

1. [I] You no longer need to enter UTC time corrected for local time. DataSource methods now expect UTC time.  
   [M] Change the time to UTC in all your scripts.
2. [I] The last "messageIds" message in the messages stream will be ignored.  
   [M] If you do checks for the last message, you can delete them.
3. [I] _DataSource.write_to_txt_ was moved to Data. The name has been changed to _write_to_file_.  
   [M] If you use _write_to_file_ function, change the corresponding class and method.
4. [I] _len(Data)_ functionality was removed. The _Data.len_ property is now used.  
   [M] Change _len(Data)_ to _Data.len_ for your functions.
5. [I] The codec-pipeline wrapper-messages are now split into sub-messages.  
   [M] If you use wrapper-messages for your statistics then adapt functions for sub-messages (now they look like a usual
   message)

## Improvements

1. [TH2-2427] Refactoring
    - Reduced waiting time of connection check.
    - The last "messageIds" message in the message stream will be ignored. Lib user will not get it.
    - DataSource.write_to_txt was moved to Data. The name has been changed to write_to_file.
    - Up requirement libs versions.
2. len(Data) functionality was removed because it has side effects when we use list(Data)
   and too expensive to use. **Please use Data.len property instead.**
3. [TH2-2474] Use of cache was revised.
4. [TH2-2553] The time that have given in some method of data_source module now will expect in utc format.
5. [TH2-2601] Unit tests were added in CI.

## Features

1. Added Data.limit(num) method to use in the pipeline.
2. Added Data.write_to_file(filename) due to TH2-2427.
3. Added Data.len property to use instead of len(Data)
4. Added Data.is_empty property
5. [TH-2420] Added adapter for codecs pipeline.
6. [TH2-2575] Added ParentEventsTree class in events tree module.
7. [TH2-2577] Added optional arguments (stub_if_broken_event: bool) in find_events_by_id_from_data_provider method of
   data_source module. If stub_if_broken_event is True and some ids is not available on data provider: method return
   stub inside.

## BugFixes

1. [TH2-2424] Cache function was fixed.
2. [TS-766] Fixed case when Data Services cannot recover more than 64 unknown events.
3. [TH2-2419] find_X_by_id_from_data_provider functions return expected objects

# v0.5.1

## Improvements

1. [TH2-2724] The user can be able to deal with problematic messages.

# v0.5.2

## BugFixes

1. [TH2-2731] Fixed a problem with using map function with list of records.

# v0.5.3

## BugFixes

1. [TH2-2756] Changed adapter for messages from pipeline.
2. Fixed a situation when messages were not opened from the list when we use map more that once.

# v0.6.0

## User impact and migration instructions

1. [I] The "metadataOnly" query parameter will now always be set to False in the get_X_from_data_provider methods. It’s
   the option for Report Viewer front-end only.  
   [M] (Optional) Remove "metadataOnly" parameter in your requests to get more logical and clean code.

## Improvements

1. [TH2-2471] The "metadataOnly" query parameter will now always be set to False in the get_X_from_data_provider
   methods.

## Features

1. You can import classes directly from th2_data_services now.  
   E.g. `from th2_data_services import Data, DataSource, Filter`
2. [TH2-2755] Added new parameters to DataSource methods.
    1. get_X_from_data_provider:
        - sse_adapter=True. If True, all data will go through SSE adapter and yield dicts. Otherwise adapter will yield
          SSE Events.
    2. get_messages_from_data_provider and find_messages_by_id_from_data_provider:
        - provider_adapter=adapter_provider5. Adapter function for rpt-data-provider. If None, Data object will yield
          object from previous map function.
3. [TH2-2283] Implemented rpt-data-provider Filters API.
4. [TH2-2656] Added new optional parameter to EventsTree (ParentEventsTree) classes.
    - Set "preserve_body=True" to keep event bodies during tree building.
    - Otherwise events bodies will be omitted.

# v0.6.1

## BugFixes

1. [TH2-2858] Resolved HTTP error 414 on a client side.
2. [TH2-2851] UnicodeDecodeError is raised during events extracting if not utf-8 character in the byte stream. User will
   get original byte now.

# v0.6.2

## BugFixes

1. [TH2-2922] Fixed infinite loop in events tree.

# v1.0.0

The main goal of the release 1.0.0 is to implement new architecture that solves many of extension's problems. 
It also allows you to create your own Commands/DataSources/SourceAPIs.

## Attention

The new version has raised the major version. It means the users should update their code to work with the new DS lib.

Version 0.6.x won't have new features but will have bug fixes.

Version 1.x.y doesn't use any adapters by default, 0.6.x does. If you need the save behavior as previous,
use `CodecPipelinesAdapter` manually.

## User impact and migration instructions

1. [I] There is no more old-style DataSource class.  
   [M] Use a specific class for your purposes (HTTPDataSource or GRPCDataSource).
2. [I] There are no more `get_x` methods in the DataSource classes. Instead, it has the command method. This method
   takes an object of the Command class.  
   [M] So if you used `data_source.get_events_from_data_provider` use `data_source.command(GetEvents(ARGS))` instead.  
   from `data_source.get_messages_from_data_provider` to `data_source.command(GetMessages(ARGS).apply_adapter(
   codec_pipeline_adapter))`  
   from `find_messages_by_id_from_data_provider` to `GetMessagesById` or `GetMessageById`  
   from `find_events_by_id_from_data_provider` to `GetEventsById` or `GetEventById`  
   if you used broken_events parameter initialize the command with use_stub=True parameter.
3. [I] Modules structure was changed.  
   [M] You need to change some import paths.
4. [I] All class constructors/methods have got explicit arguments.  
   [M] Change old args names to new if required.
5. [I] Set of classes to create `EventsTree` representation was significantly changed.
   [M] Use `EventsTreesCollection` instead of `EventsTree`. `EventsTree` is a real tree structure now. 
   Note, `EventsTreesCollection` has other methods, see the example to understand how to work with it.
6. [I] `EventsTree2` was removed.  
   [M] Use `EventsTreesCollection` instead.
7. [I] Exceptions were updated.  
   [M] Update your try-except statements

## Improvements

1. [TH2-3247] Move DS version 1.0.0 to python 3.7+
2. [TH2-3404] Exceptions were updated. Implemented library-based exceptions.
3. [TH2-3213] Old `data_source` module was removed.

## Features

1. [TH2-2465] Added the module `th2_gui_report` to create a link by event id or message id.
2. [TH2-2274] rpt-data-provider GRPC interface was implemented.
3. [TH2-3194] New `EventsTree` solution implemented. It includes the best parts from previous trees. 
   The tree also got a lot of useful methods to work with it ([see doc](documentation/api/events_tree.events_tree.md)). 
4. [TH2-2942] Pure Provider v5 APIs implemented: `GRPCProvider5API`, `HTTPProvider5API`.
5. [TH2-2944] Developed commands for http and grpc instead of `data_source` get/find methods.
6. [TH2-2994] Provider v5 data source classes implemented: `GRPCProvider5DataSource`, `HTTPProvider5DataSource`.
7. [TH2-2941] Interface classes implemented:  `ISourceAPI`, `IDataSource`, `ICommand`, `IAdapter`.

## BugFixes

1. [TH2-3168] Fixed iterations in nested loops for Data object with limit.
2. [TH2-3354] API Doc generator issue fixed.
3. [TH2-3216] Incorrect work of Data object with multi-looping with cache enabled fixed.

# v1.0.1

## BugFixes

1. [TH2-3470] Fixed cache in commands GetEvents and GetMessages for http-provider.
2. [TH2-3337] Url now use utf-8 encoding.
3. [TH2-3474] Parentless tree has stub event instead empty event now.
4. [TH2-3756] Change filepath for cache file due to character limit (':') in Windows

## Improvements

1. [TH2-3493] The method recover_unknown_events has become public.

# v1.0.2

## BugFixes
1. [TH2-3700] Filter iterate values only once - fixed.

# v1.0.3

## BugFixes
1. [TH2-3739] GRPCProvider5API is based on grpc v0.1.6 now.

# v1.1.0

## User impact and migration instructions
This release is not required any additional steps to use.

## Features
1. [TH2-3497] EventsTreeCollection got `get_leaves_iter` method.
2. [TH2-3497] EventsTreeCollection got `len_trees` and `len_detached_events` properties.
3. [TH2-3497] EventsTree and EventsTreeCollection got representation(`__repr__`) and `summary` methods. 
4. [TH2-3558] Added module-level functions `add_stderr_logger` and `add_file_logger` to easily enable logging.
5. [TH2-3546][TH2-3583] `INTERACTIVE_MODE` - global parameter was introduced.
6. `Data.use_cache()` <- True by default.
7. Added data methods to get cache files paths `Data.get_cache_filepath()` and `Data.get_pending_cache_filepath()`.
8. [TH2-3665] Added method get_tree_by_id in ETC.
9. [TH2-3592] Added logging in EventsTreeCollection module when ETC create with detached events.
10. [TH2-3475] Implement Data objects joining
11. [TH2-3467] Added utils classes to convert timestamps.
12. [TH2-3662][TH2-3492] Added `get_detached_events_iter` and `get_detached_events` methods in EventsTreeCollections.
      * Warning: Property `detached_events` is deprecated and will be removed in the future.
13. [TH2-3496] Added get_parentless_tree_collection method in EventsTreeCollection.
14. [TH2-3905] Separate filer classes added instead of `th2_data_services.Filter` class. 
      * Warning: Class `th2_data_services.Filter` is deprecated and will be removed in the future.

## Improvements
1. [TH2-3003] Added automatic attachment of example.py code in readme.md.
2. [TH2-3558] Added more debug info about Data cache using.
3. [TH2-3389] GetXById http-provider command handles 404 error status instead of JsonDecodeException.
4. [TH2-3663] Speed up len_detached_events property

## BugFixes
1. [TH2-3557][TH2-3560] Parent Data cache file will be created if you iterate a child Data object now.
2. [TH2-3545][TH2-3580] The Data object now uses an absolute path, so it doesn't lose its cache file if you change the working directory.
3. [TH2-3546][TH2-3583] Data cache file will not be removed if you use `INTERACTIVE_MODE` and the file is being read.
4. [TH2-3487][TH2-3585] `data = Data(source_data, cache=True).map(func)` Data object didn't write the cache in such case before. Fixed.
5. [TH2-3558] Used loggers name fixed. Changed to __name__.
6. [TH2-3733] Provider API class generate standard URL (without duplicate '/' and '/' before query)
7. [TH2-3598] Method get_subtree returns tree as EventsTree class.
8. [TH2-3593][TH2-3664] Method get_root_by_id returns root by any non-root ID as Th2Event.
9. [TH2-3595] When ETC creates subtree or itself ETC doesn't copy incoming data-stream.
10. [TH2-3732] Log message in http.GetMessages contains name of the stream.
11. [TH2-3734] EventsTreeCollection append_event method doesn't add duplicate event.
12. [TH2-3596][TH2-3594][TH2-3473] EventsTreeCollections. Get or find methods includes parentless results, if parentless exists.

# v1.1.1

## BugFixes
1. [TH2-4039] An empty filter is validated.

# v1.2.0

## User impact and migration instructions
This release implements rdp v6 support that requres new grpc version. It means you cannot connect to rdp5.grpc and rdp6.grpc via the same environment. This DS lib version will have grpc version for rdp v6 == th2-grpc-data-provider v1.1.0.

1. [I] The new version of grpc has been added.  
   [M] If you require the rdp v6 version of the interface, you do not need to do anything. 
       Otherwise, you need to reinstall th2-grpc-data-provider lib to the required one for your rdp.

More detail in [here](https://github.com/th2-net/th2-data-services/tree/dev_1.2.0#grpc-provider-warning)

## Features
1. [TH2-3083] The problem with several versions of the grpc interface is solved.
2. [TH2-3512] Provider V6 module is developed.
3. [TH2-4141] Option to disable ssl certificate for rdp5 is added.
4. [TH2-4098] Added Streams class for the param 'stream'.

# BugFixes
1. [TH2-4072] Now ETC doesn't raise a warning for missing detached_events.
2. GRPC requests (start_timestamp, end_timestamp) are now made in UTC.

# v1.2.1

# BugFixes
1. Added missing library importlib_metadata.

# v1.2.2

## BugFixes
1. [TH2-4195] EventsTree without parent raises `EventIdNotInTree` exception when trying to use `get_parent()` method.

# v1.2.3

## BugFixes
<<<<<<< HEAD
1. [TH2-4234] The library can now be run on Windows.

# v1.3.0

## BugFixes

1. [TH2-4380] GetEvents now handles its own stream (same for GetMessages)
2. [TH2-4380] GetEventById now handles generated stub adapter (same for GetMessageById)
=======
1. [TH2-4234] The library can now be run on Windows. 

# v1.3.0

## Improvements
1. [TH2-4379] Speed improvements in json deserialization.
   - StreamingSSEAdapter will now handle bytes from sse-stream into Dict objects.
   - [TH2-4379] SSEAdapter is now deprecated class.
>>>>>>> 3abd6bf1
<|MERGE_RESOLUTION|>--- conflicted
+++ resolved
@@ -323,16 +323,7 @@
 # v1.2.3
 
 ## BugFixes
-<<<<<<< HEAD
-1. [TH2-4234] The library can now be run on Windows.
-
-# v1.3.0
-
-## BugFixes
-
-1. [TH2-4380] GetEvents now handles its own stream (same for GetMessages)
-2. [TH2-4380] GetEventById now handles generated stub adapter (same for GetMessageById)
-=======
+
 1. [TH2-4234] The library can now be run on Windows. 
 
 # v1.3.0
@@ -340,5 +331,4 @@
 ## Improvements
 1. [TH2-4379] Speed improvements in json deserialization.
    - StreamingSSEAdapter will now handle bytes from sse-stream into Dict objects.
-   - [TH2-4379] SSEAdapter is now deprecated class.
->>>>>>> 3abd6bf1
+   - [TH2-4379] SSEAdapter is now deprecated class.