--- conflicted
+++ resolved
@@ -25,7 +25,6 @@
    else list. So if your request only one message or event it returns Dict.
 
 2. An experimental EventsTree2 class has been added with a real tree inside.
-
 
 ## BugFixes
 
@@ -108,17 +107,15 @@
 
 1. [TH2-2731] Fixed a problem with using map function with list of records.
 
-<<<<<<< HEAD
-# v0.6.0
-
-## Features
-
-1. [TH2-2283] Implemented rpt-data-provider Filters API.
-=======
 # v0.5.3
 
 ## BugFixes
 
 1. [TH2-2756] Changed adapter for messages from pipeline.
 2. Fixed a situation when messages were not opened from the list when we use map more that once.
->>>>>>> b4172d35
+
+# v0.6.0
+
+## Features
+
+1. [TH2-2283] Implemented rpt-data-provider Filters API.