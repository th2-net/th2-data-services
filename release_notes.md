--- conflicted
+++ resolved
@@ -135,13 +135,10 @@
       - provider_adapter=adapter_provider5. Adapter function for rpt-data-provider.
                    If None, Data object will yield object from previous map function.
 3. [TH2-2283] Implemented rpt-data-provider Filters API.
-<<<<<<< HEAD
 4. [TH2-2471] The opportunity is removed to use metadataOnly=True
-=======
-4. [TH2-2656] Added new optional parameter to EventsTree (ParentEventsTree) classes.
+5. [TH2-2656] Added new optional parameter to EventsTree (ParentEventsTree) classes.
    - Set "preserve_body=True" to keep event bodies during tree building.
    - Otherwise events bodies will be omitted. 
 
->>>>>>> f19a7313
 
 ## BugFixes