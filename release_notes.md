# v0.2.5

## Features

1. [TH2-2248] Make python 3.6 compatibility

## BugFixes

1. [TH2-2232] Lib raises "TypeError" during Data.__del__ execution
2. [TH2-2213] [DataServices]: Intermediate error in th2-rpt-data-provider when unloading events from
   th2-rpt-data-provider.

# v0.3.0

## Improvements

1. Refactor Utils module
2. Changing Data Workflow
3. Tests were added
4. Pre-commit was added

## Features

1. find_messages_by_id_from_data_provider and find_events_by_id_from_data_provider functions returns dict if arg1 == str
   else list. So if your request only one message or event it returns Dict.

2. An experimental EventsTree2 class has been added with a real tree inside.

## BugFixes

1. [TH2-2323] Memory leak when we use Data object.

# v0.3.1

## BugFixes

1. [TH2-2330] Data iterator have been broken in v0.3.0

# v0.4.1

## Improvements

1. [TH2-2322] The lib was separated to 2 parts. New lib with ds_utils posted
   in [here](https://github.com/th2-net/th2-data-services-utils)
2. [TH2-2335] A pipeline was created that sends a packet to PyPi for the branch with the pypi_ prefix.

## BugFixes

1. [TH2-2299] Error and keep_alive status were handled.

# v0.5.0

## User impact and migration instructions

1. [I] You no longer need to enter UTC time corrected for local time. DataSource methods now expect UTC time.  
   [M] Change the time to UTC in all your scripts.
2. [I] The last "messageIds" message in the messages stream will be ignored.  
   [M] If you do checks for the last message, you can delete them.
3. [I] _DataSource.write_to_txt_ was moved to Data. The name has been changed to _write_to_file_.  
   [M] If you use _write_to_file_ function, change the corresponding class and method.
4. [I] _len(Data)_ functionality was removed. The _Data.len_ property is now used.  
   [M] Change _len(Data)_ to _Data.len_ for your functions.
5. [I] The codec-pipeline wrapper-messages are now split into sub-messages.  
   [M] If you use wrapper-messages for your statistics then adapt functions for sub-messages (now they look like a usual
   message)

## Improvements

1. [TH2-2427] Refactoring
    - Reduced waiting time of connection check.
    - The last "messageIds" message in the message stream will be ignored. Lib user will not get it.
    - DataSource.write_to_txt was moved to Data. The name has been changed to write_to_file.
    - Up requirement libs versions.
2. len(Data) functionality was removed because it has side effects when we use list(Data)
   and too expensive to use. **Please use Data.len property instead.**
3. [TH2-2474] Use of cache was revised.
4. [TH2-2553] The time that have given in some method of data_source module now will expect in utc format.
5. [TH2-2601] Unit tests were added in CI.

## Features

1. Added Data.limit(num) method to use in the pipeline.
2. Added Data.write_to_file(filename) due to TH2-2427.
3. Added Data.len property to use instead of len(Data)
4. Added Data.is_empty property
5. [TH-2420] Added adapter for codecs pipeline.
6. [TH2-2575] Added ParentEventsTree class in events tree module.
7. [TH2-2577] Added optional arguments (stub_if_broken_event: bool) in find_events_by_id_from_data_provider method of
   data_source module. If stub_if_broken_event is True and some ids is not available on data provider: method return
   stub inside.

## BugFixes

1. [TH2-2424] Cache function was fixed.
2. [TS-766] Fixed case when Data Services cannot recover more than 64 unknown events.
3. [TH2-2419] find_X_by_id_from_data_provider functions return expected objects

# v0.5.1

## Improvements

1. [TH2-2724] The user can be able to deal with problematic messages.

# v0.5.2

## BugFixes

1. [TH2-2731] Fixed a problem with using map function with list of records.

# v0.5.3

## BugFixes

1. [TH2-2756] Changed adapter for messages from pipeline.
2. Fixed a situation when messages were not opened from the list when we use map more that once.

# v0.6.0

## User impact and migration instructions

1. [I] The "metadataOnly" query parameter will now always be set to False in the get_X_from_data_provider methods. It's
   the option for Report Viewer front-end only.  
   [M] (Optional) Remove "metadataOnly" parameter in your requests to get more logical and clean code.

## Improvements

1. [TH2-2471] The "metadataOnly" query parameter will now always be set to False in the get_X_from_data_provider
   methods.

## Features

1. You can import classes directly from th2_data_services now.  
   E.g. `from th2_data_services import Data, DataSource, Filter`
2. [TH2-2755] Added new parameters to DataSource methods.
    1. get_X_from_data_provider:
        - sse_adapter=True. If True, all data will go through SSE adapter and yield dicts. Otherwise adapter will yield
          SSE Events.
    2. get_messages_from_data_provider and find_messages_by_id_from_data_provider:
        - provider_adapter=adapter_provider5. Adapter function for rpt-data-provider. If None, Data object will yield
          object from previous map function.
3. [TH2-2283] Implemented rpt-data-provider Filters API.
4. [TH2-2656] Added new optional parameter to EventsTree (ParentEventsTree) classes.
    - Set "preserve_body=True" to keep event bodies during tree building.
    - Otherwise events bodies will be omitted.

# v0.6.1

## BugFixes

1. [TH2-2858] Resolved HTTP error 414 on a client side.
2. [TH2-2851] UnicodeDecodeError is raised during events extracting if not utf-8 character in the byte stream. User will
   get original byte now.

# v0.6.2

## BugFixes

1. [TH2-2922] Fixed infinite loop in events tree.

# v0.6.3

## BugFixes

1. [TH2-3168] Fixed iterations in nested loops for Data object with limit.
2. [TH2-3336] Url now uses the utf-8 encoding.
3. [TH2-3700] Filter iterate values only once - fixed.

# v1.0.0

The main goal of the release 1.0.0 is to implement new architecture that solves many of extension's problems.
It also allows you to create your own Commands/DataSources/SourceAPIs.

## Attention

The new version has raised the major version. It means the users should update their code to work with the new DS lib.

Version 0.6.x won't have new features but will have bug fixes.

Version 1.x.y doesn't use any adapters by default, 0.6.x does. If you need the save behavior as previous,
use `CodecPipelinesAdapter` manually.

## User impact and migration instructions

1. [I] There is no more old-style DataSource class.  
   [M] Use a specific class for your purposes (HTTPDataSource or GRPCDataSource).
2. [I] There are no more `get_x` methods in the DataSource classes. Instead, it has the command method. This method
   takes an object of the Command class.  
   [M] So if you used `data_source.get_events_from_data_provider` use `data_source.command(GetEvents(ARGS))` instead.  
   from `data_source.get_messages_from_data_provider` to `data_source.command(GetMessages(ARGS).apply_adapter(
   codec_pipeline_adapter))`  
   from `find_messages_by_id_from_data_provider` to `GetMessagesById` or `GetMessageById`  
   from `find_events_by_id_from_data_provider` to `GetEventsById` or `GetEventById`  
   if you used broken_events parameter initialize the command with use_stub=True parameter.
3. [I] Modules structure was changed.  
   [M] You need to change some import paths.
4. [I] All class constructors/methods have got explicit arguments.  
   [M] Change old args names to new if required.
5. [I] Set of classes to create `EventsTree` representation was significantly changed.
   [M] Use `EventsTreesCollection` instead of `EventsTree`. `EventsTree` is a real tree structure now.
   Note, `EventsTreesCollection` has other methods, see the example to understand how to work with it.
6. [I] `EventsTree2` was removed.  
   [M] Use `EventsTreesCollection` instead.
7. [I] Exceptions were updated.  
   [M] Update your try-except statements

## Improvements

1. [TH2-3247] Move DS version 1.0.0 to python 3.7+
2. [TH2-3404] Exceptions were updated. Implemented library-based exceptions.
3. [TH2-3213] Old `data_source` module was removed.

## Features

1. [TH2-2465] Added the module `th2_gui_report` to create a link by event id or message id.
2. [TH2-2274] rpt-data-provider GRPC interface was implemented.
3. [TH2-3194] New `EventsTree` solution implemented. It includes the best parts from previous trees.
   The tree also got a lot of useful methods to work with it ([see doc](documentation/api/events_tree.events_tree.md)).
4. [TH2-2942] Pure Provider v5 APIs implemented: `GRPCProvider5API`, `HTTPProvider5API`.
5. [TH2-2944] Developed commands for http and grpc instead of `data_source` get/find methods.
6. [TH2-2994] Provider v5 data source classes implemented: `GRPCProvider5DataSource`, `HTTPProvider5DataSource`.
7. [TH2-2941] Interface classes implemented:  `ISourceAPI`, `IDataSource`, `ICommand`, `IAdapter`.

## BugFixes

1. [TH2-3168] Fixed iterations in nested loops for Data object with limit.
2. [TH2-3354] API Doc generator issue fixed.
3. [TH2-3216] Incorrect work of Data object with multi-looping with cache enabled fixed.

# v1.0.1

## BugFixes

1. [TH2-3470] Fixed cache in commands GetEvents and GetMessages for http-provider.
2. [TH2-3337] Url now use utf-8 encoding.
3. [TH2-3474] Parentless tree has stub event instead empty event now.
4. [TH2-3756] Change filepath for cache file due to character limit (':') in Windows

## Improvements

1. [TH2-3493] The method recover_unknown_events has become public.

# v1.0.2

## BugFixes

1. [TH2-3700] Filter iterate values only once - fixed.

# v1.0.3

## BugFixes

1. [TH2-3739] GRPCProvider5API is based on grpc v0.1.6 now.

# v1.1.0

## User impact and migration instructions

This release is not required any additional steps to use.

## Features

1. [TH2-3497] EventsTreeCollection got `get_leaves_iter` method.
2. [TH2-3497] EventsTreeCollection got `len_trees` and `len_detached_events` properties.
3. [TH2-3497] EventsTree and EventsTreeCollection got representation(`__repr__`) and `summary` methods.
4. [TH2-3558] Added module-level functions `add_stderr_logger` and `add_file_logger` to easily enable logging.
5. [TH2-3546][TH2-3583] `INTERACTIVE_MODE` - global parameter was introduced.
6. `Data.use_cache()` <- True by default.
7. Added data methods to get cache files paths `Data.get_cache_filepath()` and `Data.get_pending_cache_filepath()`.
8. [TH2-3665] Added method get_tree_by_id in ETC.
9. [TH2-3592] Added logging in EventsTreeCollection module when ETC create with detached events.
10. [TH2-3475] Implement Data objects joining
11. [TH2-3467] Added utils classes to convert timestamps.
12. [TH2-3662][TH2-3492] Added `get_detached_events_iter` and `get_detached_events` methods in EventsTreeCollections.
    * Warning: Property `detached_events` is deprecated and will be removed in the future.
13. [TH2-3496] Added get_parentless_tree_collection method in EventsTreeCollection.
14. [TH2-3905] Separate filer classes added instead of `th2_data_services.Filter` class.
    * Warning: Class `th2_data_services.Filter` is deprecated and will be removed in the future.

## Improvements

1. [TH2-3003] Added automatic attachment of example.py code in readme.md.
2. [TH2-3558] Added more debug info about Data cache using.
3. [TH2-3389] GetXById http-provider command handles 404 error status instead of JsonDecodeException.
4. [TH2-3663] Speed up len_detached_events property

## BugFixes

1. [TH2-3557][TH2-3560] Parent Data cache file will be created if you iterate a child Data object now.
2. [TH2-3545][TH2-3580] The Data object now uses an absolute path, so it doesn't lose its cache file if you change the
   working directory.
3. [TH2-3546][TH2-3583] Data cache file will not be removed if you use `INTERACTIVE_MODE` and the file is being read.
4. [TH2-3487][TH2-3585] `data = Data(source_data, cache=True).map(func)` Data object didn't write the cache in such case
   before. Fixed.
5. [TH2-3558] Used loggers name fixed. Changed to __name__.
6. [TH2-3733] Provider API class generate standard URL (without duplicate '/' and '/' before query)
7. [TH2-3598] Method get_subtree returns tree as EventsTree class.
8. [TH2-3593][TH2-3664] Method get_root_by_id returns root by any non-root ID as Th2Event.
9. [TH2-3595] When ETC creates subtree or itself ETC doesn't copy incoming data-stream.
10. [TH2-3732] Log message in http.GetMessages contains name of the stream.
11. [TH2-3734] EventsTreeCollection append_event method doesn't add duplicate event.
12. [TH2-3596][TH2-3594][TH2-3473] EventsTreeCollections. Get or find methods includes parentless results, if parentless
    exists.

# v1.1.1

## BugFixes

1. [TH2-4039] An empty filter is validated.

# v1.2.0

## User impact and migration instructions

This release implements rdp v6 support that requres new grpc version. It means you cannot connect to rdp5.grpc and
rdp6.grpc via the same environment. This DS lib version will have grpc version for rdp v6 == th2-grpc-data-provider
v1.1.0.

1. [I] The new version of grpc has been added.  
   [M] If you require the rdp v6 version of the interface, you do not need to do anything.
   Otherwise, you need to reinstall th2-grpc-data-provider lib to the required one for your rdp.

More detail in [here](https://github.com/th2-net/th2-data-services/tree/dev_1.2.0#grpc-provider-warning)

## Features

1. [TH2-3083] The problem with several versions of the grpc interface is solved.
2. [TH2-3512] Provider V6 module is developed.
3. [TH2-4141] Option to disable ssl certificate for rdp5 is added.
4. [TH2-4098] Added Streams class for the param 'stream'.

# BugFixes

1. [TH2-4072] Now ETC doesn't raise a warning for missing detached_events.
2. GRPC requests (start_timestamp, end_timestamp) are now made in UTC.

# v1.2.1

# BugFixes

1. Added missing library importlib_metadata.

# v1.2.2

## BugFixes

1. [TH2-4195] EventsTree without parent raises `EventIdNotInTree` exception when trying to use `get_parent()` method.

# v1.2.3

## BugFixes

1. [TH2-4234] The library can now be run on Windows.

# v1.3.0

## User impact and migration instructions

This release implements performance bug fixes and provides Data object cache file saving and loading.

1. [I] Logging were removed from library. Only special builds will have logging.
   User cannot use `add_stderr_logger` and  `add_file_logger` logging functions.
   [M] Remove DS lib logging usage anywhere.
2. [I] Since `v1.3.0`, the library doesn't provide data source dependencies.
   [M] You should provide it manually during installation.
   You just need to add square brackets after library name and put dependency name.

      ```
      pip install th2-data-services[dependency_name]
      ```

      **Dependencies list**

      | dependency name | provider version |
      |:---------------:|:----------------:|
      |      RDP5       |        5         |
      |      RDP6       |        6         |

      **Example**

      ```
      pip install th2-data-services[rdp5]
      ```

## Features

1. [TH2-4289] Data.build_cache and Data.from_cache_file features were added.
2. Added `Data.cache_status` property

## Improvements

1. [TH2-4379] Speed improvements in json deserialization.
    - StreamingSSEAdapter will now handle bytes from sse-stream into Dict objects.
    - SSEAdapter is now deprecated class.
2. Data object will generate a warning if you put to it an object that has generator type.

## BugFixes

1. [TH2-4385] Logging in Data object slows down the ds library very much.
    - Logging was removed.
    - `add_stderr_logger` and  `add_file_logger` are not available anymore.
2. [TH2-4380] Fixed apply_adpater feature for GetMessages / GetEvents / GetEventById / GetMessageById
3. [TH2-3767] Fixed bug with limit of Data object in Windows.
4. [TH2-4460] Fixed bug where GRPC omitted fields with None value in response.

# v2.0.0

## User impact and migration instructions

By installing the package you will no longer get RDP package.
If you want to use RDP you have to specify dependency in square brackets `[ ]`

1. [I] Adapter interface got required handle_stream method.
   [M] Implement new method for your adapters.

## Features

1. [TH2-4128] pip no longer installs RDP by default
2. [TH2-4128] extra dependencies can be installed using square brackets after package name.
    - Example: `pip install th2-data-services[lwdp]`

   Available data sources implementations:

   | provider |              version               |
   |----------|:----------------------------------:|
   | lwdp     |       latest version of lwdp       |
   | lwdp1    | latest version of lwdp (version 1) |
   | lwdp2    | latest version of lwdp (version 2) |

3. [TH2-4493] Adapter interface got handle_stream method.
<<<<<<< HEAD
4. [TH2-4490] Added `map_stream` method to Data.
   - Method accepts Generator function or IStreamAdapter interface class with Generator function.
5. [TH2-4609] Data.filter implementation changed to use `yield`.
=======
4. [TH2-4490] Added `map_stream` method to Data.
>>>>>>> a3121f92
<|MERGE_RESOLUTION|>--- conflicted
+++ resolved
@@ -427,10 +427,6 @@
    | lwdp2    | latest version of lwdp (version 2) |
 
 3. [TH2-4493] Adapter interface got handle_stream method.
-<<<<<<< HEAD
 4. [TH2-4490] Added `map_stream` method to Data.
    - Method accepts Generator function or IStreamAdapter interface class with Generator function.
-5. [TH2-4609] Data.filter implementation changed to use `yield`.
-=======
-4. [TH2-4490] Added `map_stream` method to Data.
->>>>>>> a3121f92
+5. [TH2-4609] Data.filter implementation changed to use `yield`.