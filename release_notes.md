--- conflicted
+++ resolved
@@ -234,7 +234,6 @@
 # v1.0.2
 
 ## BugFixes
-<<<<<<< HEAD
 1. [TH2-3700] Filter iterate values only once - fixed.
 
 # v1.1.0
@@ -258,7 +257,4 @@
 2. [TH2-3545][TH2-3580] The Data object now uses an absolute path, so it doesn't lose its cache file if you change the working directory.
 3. [TH2-3546][TH2-3583] Data cache file will not be removed if you use `INTERACTIVE_MODE` and the file is being read.
 4. [TH2-3487][TH2-3585] `data = Data(source_data, cache=True).map(func)` Data object didn't write the cache in such case before. Fixed.
-5. [TH2-3558] Used loggers name fixed. Changed to __name__.
-=======
-1. [TH2-3700] Filter iterate values only once - fixed.
->>>>>>> 012cfb11
+5. [TH2-3558] Used loggers name fixed. Changed to __name__.