# v0.2.5

## Features

1. [TH2-2248] Make python 3.6 compatibility

## BugFixes

1. [TH2-2232] Lib raises "TypeError" during Data.__del__ execution
2. [TH2-2213] [DataServices]: Intermediate error in th2-rpt-data-provider when unloading events from
   th2-rpt-data-provider.

# v0.3.0

## Improvements

1. Refactor Utils module
2. Changing Data Workflow
3. Tests were added
4. Pre-commit was added

## Features

1. find_messages_by_id_from_data_provider and find_events_by_id_from_data_provider functions returns dict if arg1 == str
   else list. So if your request only one message or event it returns Dict.

2. An experimental EventsTree2 class has been added with a real tree inside.

## BugFixes

1. [TH2-2323] Memory leak when we use Data object.

# v0.3.1

## BugFixes

1. [TH2-2330] Data iterator have been broken in v0.3.0

# v0.4.1

## Improvements

1. [TH2-2322] The lib was separated to 2 parts. New lib with ds_utils posted
   in [here](https://github.com/th2-net/th2-data-services-utils)
2. [TH2-2335] A pipeline was created that sends a packet to PyPi for the branch with the pypi_ prefix.

## BugFixes

1. [TH2-2299] Error and keep_alive status were handled.

# v0.5.0

## User impact and migration instructions

1. [I] You no longer need to enter UTC time corrected for local time. DataSource methods now expect UTC time.  
   [M] Change the time to UTC in all your scripts.
2. [I] The last "messageIds" message in the messages stream will be ignored.  
   [M] If you do checks for the last message, you can delete them.
3. [I] _DataSource.write_to_txt_ was moved to Data. The name has been changed to _write_to_file_.  
   [M] If you use _write_to_file_ function, change the corresponding class and method.
4. [I] _len(Data)_ functionality was removed. The _Data.len_ property is now used.  
   [M] Change _len(Data)_ to _Data.len_ for your functions.
5. [I] The codec-pipeline wrapper-messages are now split into sub-messages.  
   [M] If you use wrapper-messages for your statistics then adapt functions for sub-messages (now they look like a usual
   message)

## Improvements

1. [TH2-2427] Refactoring
    - Reduced waiting time of connection check.
    - The last "messageIds" message in the message stream will be ignored. Lib user will not get it.
    - DataSource.write_to_txt was moved to Data. The name has been changed to write_to_file.
    - Up requirement libs versions.
2. len(Data) functionality was removed because it has side effects when we use list(Data)
   and too expensive to use. **Please use Data.len property instead.**
3. [TH2-2474] Use of cache was revised.
4. [TH2-2553] The time that have given in some method of data_source module now will expect in utc format.
5. [TH2-2601] Unit tests were added in CI.

## Features

1. Added Data.limit(num) method to use in the pipeline.
2. Added Data.write_to_file(filename) due to TH2-2427.
3. Added Data.len property to use instead of len(Data)
4. Added Data.is_empty property
5. [TH-2420] Added adapter for codecs pipeline.
6. [TH2-2575] Added ParentEventsTree class in events tree module.
7. [TH2-2577] Added optional arguments (stub_if_broken_event: bool) in find_events_by_id_from_data_provider method of
   data_source module. If stub_if_broken_event is True and some ids is not available on data provider: method return
   stub inside.

## BugFixes

1. [TH2-2424] Cache function was fixed.
2. [TS-766] Fixed case when Data Services cannot recover more than 64 unknown events.
3. [TH2-2419] find_X_by_id_from_data_provider functions return expected objects

# v0.5.1

## Improvements

1. [TH2-2724] The user can be able to deal with problematic messages.

# v0.5.2

## BugFixes

1. [TH2-2731] Fixed a problem with using map function with list of records.

# v0.5.3

## BugFixes

1. [TH2-2756] Changed adapter for messages from pipeline.
2. Fixed a situation when messages were not opened from the list when we use map more that once.

# v0.6.0

## User impact and migration instructions

1. [I] The "metadataOnly" query parameter will now always be set to False in the get_X_from_data_provider methods. It’s
   the option for Report Viewer front-end only.  
   [M] (Optional) Remove "metadataOnly" parameter in your requests to get more logical and clean code.

## Improvements

1. [TH2-2471] The "metadataOnly" query parameter will now always be set to False in the get_X_from_data_provider
   methods.

## Features

1. You can import classes directly from th2_data_services now.  
   E.g. `from th2_data_services import Data, DataSource, Filter`
2. [TH2-2755] Added new parameters to DataSource methods.
    1. get_X_from_data_provider:
        - sse_adapter=True. If True, all data will go through SSE adapter and yield dicts. Otherwise adapter will yield
          SSE Events.
    2. get_messages_from_data_provider and find_messages_by_id_from_data_provider:
        - provider_adapter=adapter_provider5. Adapter function for rpt-data-provider. If None, Data object will yield
          object from previous map function.
3. [TH2-2283] Implemented rpt-data-provider Filters API.
4. [TH2-2656] Added new optional parameter to EventsTree (ParentEventsTree) classes.
    - Set "preserve_body=True" to keep event bodies during tree building.
    - Otherwise events bodies will be omitted.

# v0.6.1

## BugFixes

1. [TH2-2858] Resolved HTTP error 414 on a client side.
2. [TH2-2851] UnicodeDecodeError is raised during events extracting if not utf-8 character in the byte stream. 
User will get original byte now.

<<<<<<< HEAD
# v0.7.0

## User impact and migration instructions

1. [I] EventsTree2 constructor has been changed.  
      - ds parameter was renamed to data_source
      - data_source parameter is required now
   [M] Update your instantiating.

## Improvements
1. [TH2-2794] EventsTree2 refactoring.

## Features
1. [TH2-2794] EventsTree2 constructor has got new parameters:
   - event_interface
   - broken_events
   - parentless
2. [TH2-2794] EventsTree2 got new method get_by_id

## BugFixes

1. [TH2-2794] Fix recursion issue in EventsTree2.
=======
# v0.6.2

## BugFixes

1. [TH2-2922] Fixed infinite loop in events tree.
>>>>>>> ed6c09cd
<|MERGE_RESOLUTION|>--- conflicted
+++ resolved
@@ -151,8 +151,14 @@
 2. [TH2-2851] UnicodeDecodeError is raised during events extracting if not utf-8 character in the byte stream. 
 User will get original byte now.
 
-<<<<<<< HEAD
-# v0.7.0
+# v0.6.2
+
+## BugFixes
+
+1. [TH2-2922] Fixed infinite loop in events tree.
+
+
+# v1.0.0
 
 ## User impact and migration instructions
 
@@ -173,11 +179,4 @@
 
 ## BugFixes
 
-1. [TH2-2794] Fix recursion issue in EventsTree2.
-=======
-# v0.6.2
-
-## BugFixes
-
-1. [TH2-2922] Fixed infinite loop in events tree.
->>>>>>> ed6c09cd
+1. [TH2-2794] Fix recursion issue in EventsTree2.