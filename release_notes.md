--- conflicted
+++ resolved
@@ -336,45 +336,24 @@
 # v1.2.1
 
 # BugFixes
-<<<<<<< HEAD
-=======
-
->>>>>>> 2ac8a762
+
 1. Added missing library importlib_metadata.
 
 # v1.2.2
 
 ## BugFixes
-<<<<<<< HEAD
-=======
-
->>>>>>> 2ac8a762
+
 1. [TH2-4195] EventsTree without parent raises `EventIdNotInTree` exception when trying to use `get_parent()` method.
 
 # v1.2.3
 
 ## BugFixes
 
-<<<<<<< HEAD
-1. [TH2-4234] The library can now be run on Windows. 
-=======
 1. [TH2-4234] The library can now be run on Windows.
->>>>>>> 2ac8a762
 
 # v1.3.0
 
 ## User impact and migration instructions
-<<<<<<< HEAD
-This release implements performance bug fixes and provides Data object cache file saving and loading. 
-
-1. [I] Logging were removed from library. Only special builds will have logging. 
-      User cannot use `add_stderr_logger` and  `add_file_logger` logging functions.
-   [M] Remove DS lib logging usage anywhere.
-2. [I] Since `v1.3.0`, the library doesn't provide data source dependencies.
-   
-   [M] You should provide it manually during installation. 
-      You just need to add square brackets after library name and put dependency name.
-=======
 
 This release implements performance bug fixes and provides Data object cache file saving and loading.
 
@@ -384,27 +363,17 @@
 2. [I] Since `v1.3.0`, the library doesn't provide data source dependencies.
    [M] You should provide it manually during installation.
    You just need to add square brackets after library name and put dependency name.
->>>>>>> 2ac8a762
 
       ```
       pip install th2-data-services[dependency_name]
       ```
 
-<<<<<<< HEAD
-      **Dependencies list** 
-
-      | dependency name | provider version |
-      |:--------:|:-------:|
-      |   RDP5   |    5    |
-      |   RDP6   |    6    |
-=======
       **Dependencies list**
 
       | dependency name | provider version |
       |:---------------:|:----------------:|
       |      RDP5       |        5         |
       |      RDP6       |        6         |
->>>>>>> 2ac8a762
 
       **Example**
 
@@ -413,25 +382,11 @@
       ```
 
 ## Features
-<<<<<<< HEAD
-=======
-
->>>>>>> 2ac8a762
+
 1. [TH2-4289] Data.build_cache and Data.from_cache_file features were added.
 2. Added `Data.cache_status` property
 
 ## Improvements
-<<<<<<< HEAD
-1. [TH2-4379] Speed improvements in json deserialization.
-   - StreamingSSEAdapter will now handle bytes from sse-stream into Dict objects.
-   - SSEAdapter is now deprecated class.
-2. Data object will generate a warning if you put to it an object that has generator type.
-
-## BugFixes
-1. [TH2-4385] Logging in Data object slows down the ds library very much. 
-   - Logging was removed.
-   - `add_stderr_logger` and  `add_file_logger` are not available anymore.
-=======
 
 1. [TH2-4379] Speed improvements in json deserialization.
     - StreamingSSEAdapter will now handle bytes from sse-stream into Dict objects.
@@ -443,18 +398,10 @@
 1. [TH2-4385] Logging in Data object slows down the ds library very much.
     - Logging was removed.
     - `add_stderr_logger` and  `add_file_logger` are not available anymore.
->>>>>>> 2ac8a762
 2. [TH2-4380] Fixed apply_adpater feature for GetMessages / GetEvents / GetEventById / GetMessageById
 3. [TH2-3767] Fixed bug with limit of Data object in Windows.
 4. [TH2-4460] Fixed bug where GRPC omitted fields with None value in response.
 
-<<<<<<< HEAD
-# v1.3.1
-
-## Improvements
-1. Updated Wheel to `~0.38`
-2. Added vulnerabilities scanning
-=======
 # v1.4.0
 
 ## Feature
@@ -663,5 +610,4 @@
 
 Other converters also have some not big speed improvements.
 
-9. [TH2-5213] Extend cache_files_reading_speed with csv support.
->>>>>>> 2ac8a762
+9. [TH2-5213] Extend cache_files_reading_speed with csv support.