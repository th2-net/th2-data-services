--- conflicted
+++ resolved
@@ -377,11 +377,7 @@
 # v1.4.0
 
 ## Feature
-<<<<<<< HEAD
-1. Added `clear_cache` method to data object to remove cache file. 
-
-## BugFixes
-1. [TH2-4603] Fix += joining feature. Now it keeps cache status.
-=======
-1. [TH2-4601] Added `clear_cache` method to data object to remove cache file. 
->>>>>>> 3515008c
+1. [TH2-4601] Added `clear_cache` method to data object to remove cache file.
+
+## BugFixes
+1. [TH2-4603] Fix += joining feature. Now it keeps cache status.