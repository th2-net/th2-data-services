--- conflicted
+++ resolved
@@ -435,14 +435,11 @@
    | lwdp1    | latest version of lwdp (version 1) |
    | lwdp2    | latest version of lwdp (version 2) |
 
-3. [TH2-4493] Adapter interface got handle_stream method.
-<<<<<<< HEAD
+3. [TH2-4493] Adapter interface got handle_stream method. 
 4. [TH2-4490] Added `map_stream` method to Data.
 5. [TH2-4582] IAdapter interface removed.
    - IStreamAdapter interface added to handle streams.
    - IRecordAdapter interface added to handle single record. 
    - Method accepts Generator function or IStreamAdapter interface class with Generator function.
-5. [TH2-4609] Data.filter implementation changed to use `yield`.
-=======
-4. [TH2-4491] metadata attribute added to Data. It will contain request urls.
->>>>>>> cbdc2809
+5. [TH2-4609] Data.filter implementation changed to use `yield`. 
+6. [TH2-4491] metadata attribute added to Data. It will contain request urls.