# v0.2.5

## Features

1. [TH2-2248] Make python 3.6 compatibility

## BugFixes

1. [TH2-2232] Lib raises "TypeError" during Data.__del__ execution
2. [TH2-2213] [DataServices]: Intermediate error in th2-rpt-data-provider when unloading events from
   th2-rpt-data-provider.

# v0.3.0

## Improvements

1. Refactor Utils module
2. Changing Data Workflow
3. Tests were added
4. Pre-commit was added

## Features

1. find_messages_by_id_from_data_provider and find_events_by_id_from_data_provider functions returns dict if arg1 == str
   else list. So if your request only one message or event it returns Dict.

2. An experimental EventsTree2 class has been added with a real tree inside.

## BugFixes

1. [TH2-2323] Memory leak when we use Data object.

# v0.3.1

## BugFixes

1. [TH2-2330] Data iterator have been broken in v0.3.0

# v0.4.1

## Improvements

1. [TH2-2322] The lib was separated to 2 parts. New lib with ds_utils posted
   in [here](https://github.com/th2-net/th2-data-services-utils)
2. [TH2-2335] A pipeline was created that sends a packet to PyPi for the branch with the pypi_ prefix.

## BugFixes

1. [TH2-2299] Error and keep_alive status were handled.

# v0.5.0

## User impact and migration instructions

1. [I] You no longer need to enter UTC time corrected for local time. DataSource methods now expect UTC time.  
   [M] Change the time to UTC in all your scripts.
2. [I] The last "messageIds" message in the messages stream will be ignored.  
   [M] If you do checks for the last message, you can delete them.
3. [I] _DataSource.write_to_txt_ was moved to Data. The name has been changed to _write_to_file_.  
   [M] If you use _write_to_file_ function, change the corresponding class and method.
4. [I] _len(Data)_ functionality was removed. The _Data.len_ property is now used.  
   [M] Change _len(Data)_ to _Data.len_ for your functions.
5. [I] The codec-pipeline wrapper-messages are now split into sub-messages.  
   [M] If you use wrapper-messages for your statistics then adapt functions for sub-messages (now they look like a usual
   message)

## Improvements

1. [TH2-2427] Refactoring
    - Reduced waiting time of connection check.
    - The last "messageIds" message in the message stream will be ignored. Lib user will not get it.
    - DataSource.write_to_txt was moved to Data. The name has been changed to write_to_file.
    - Up requirement libs versions.
2. len(Data) functionality was removed because it has side effects when we use list(Data)
   and too expensive to use. **Please use Data.len property instead.**
3. [TH2-2474] Use of cache was revised.
4. [TH2-2553] The time that have given in some method of data_source module now will expect in utc format.
5. [TH2-2601] Unit tests were added in CI.

## Features

1. Added Data.limit(num) method to use in the pipeline.
2. Added Data.write_to_file(filename) due to TH2-2427.
3. Added Data.len property to use instead of len(Data)
4. Added Data.is_empty property
5. [TH-2420] Added adapter for codecs pipeline.
6. [TH2-2575] Added ParentEventsTree class in events tree module.
7. [TH2-2577] Added optional arguments (stub_if_broken_event: bool) in find_events_by_id_from_data_provider method of
   data_source module. If stub_if_broken_event is True and some ids is not available on data provider: method return
   stub inside.

## BugFixes

1. [TH2-2424] Cache function was fixed.
2. [TS-766] Fixed case when Data Services cannot recover more than 64 unknown events.
3. [TH2-2419] find_X_by_id_from_data_provider functions return expected objects

# v0.5.1

## Improvements

1. [TH2-2724] The user can be able to deal with problematic messages.

# v0.5.2

## BugFixes

1. [TH2-2731] Fixed a problem with using map function with list of records.

# v0.5.3

## BugFixes

1. [TH2-2756] Changed adapter for messages from pipeline.
2. Fixed a situation when messages were not opened from the list when we use map more that once.

# v0.6.0

## User impact and migration instructions

1. [I] The "metadataOnly" query parameter will now always be set to False in the get_X_from_data_provider methods. It’s
   the option for Report Viewer front-end only.  
   [M] (Optional) Remove "metadataOnly" parameter in your requests to get more logical and clean code.

## Improvements

1. [TH2-2471] The "metadataOnly" query parameter will now always be set to False in the get_X_from_data_provider
   methods.

## Features

1. You can import classes directly from th2_data_services now.  
   E.g. `from th2_data_services import Data, DataSource, Filter`
2. [TH2-2755] Added new parameters to DataSource methods.
    1. get_X_from_data_provider:
        - sse_adapter=True. If True, all data will go through SSE adapter and yield dicts. Otherwise adapter will yield
          SSE Events.
    2. get_messages_from_data_provider and find_messages_by_id_from_data_provider:
        - provider_adapter=adapter_provider5. Adapter function for rpt-data-provider. If None, Data object will yield
          object from previous map function.
3. [TH2-2283] Implemented rpt-data-provider Filters API.
4. [TH2-2656] Added new optional parameter to EventsTree (ParentEventsTree) classes.
    - Set "preserve_body=True" to keep event bodies during tree building.
    - Otherwise events bodies will be omitted.

<<<<<<< HEAD
# v0.7.0

## User impact and migration instructions

1. [I] EventsTree2 constructor has been changed.  
      - ds parameter was renamed to data_source
      - data_source parameter is required now
   [M] Update your instantiating.

## Improvements
1. [TH2-2794] EventsTree2 refactoring.

## Features
1. [TH2-2794] EventsTree2 constructor has got new parameters:
   - event_interface
   - broken_events
   - parentless
2. [TH2-2794] EventsTree2 got new method get_by_id

## BugFixes

1. [TH2-2794] Fix recursion issue in EventsTree2.
=======
# v0.6.1

## BugFixes

1. [TH2-2858] Resolved HTTP error 414 on a client side.
2. [TH2-2851] UnicodeDecodeError is raised during events extracting if not utf-8 character in the byte stream. 
User will get original byte now.
>>>>>>> a8e9ae5d
<|MERGE_RESOLUTION|>--- conflicted
+++ resolved
@@ -143,7 +143,14 @@
     - Set "preserve_body=True" to keep event bodies during tree building.
     - Otherwise events bodies will be omitted.
 
-<<<<<<< HEAD
+# v0.6.1
+
+## BugFixes
+
+1. [TH2-2858] Resolved HTTP error 414 on a client side.
+2. [TH2-2851] UnicodeDecodeError is raised during events extracting if not utf-8 character in the byte stream. 
+User will get original byte now.
+
 # v0.7.0
 
 ## User impact and migration instructions
@@ -165,13 +172,4 @@
 
 ## BugFixes
 
-1. [TH2-2794] Fix recursion issue in EventsTree2.
-=======
-# v0.6.1
-
-## BugFixes
-
-1. [TH2-2858] Resolved HTTP error 414 on a client side.
-2. [TH2-2851] UnicodeDecodeError is raised during events extracting if not utf-8 character in the byte stream. 
-User will get original byte now.
->>>>>>> a8e9ae5d
+1. [TH2-2794] Fix recursion issue in EventsTree2.