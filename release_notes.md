# v0.2.5

## Features

1. [TH2-2248] Make python 3.6 compatibility

## BugFixes

1. [TH2-2232] Lib raises "TypeError" during Data.__del__ execution
2. [TH2-2213] [DataServices]: Intermediate error in th2-rpt-data-provider when unloading events from
   th2-rpt-data-provider.

# v0.3.0

## Improvements

1. Refactor Utils module
2. Changing Data Workflow
3. Tests were added
4. Pre-commit was added

## Features

1. find_messages_by_id_from_data_provider and find_events_by_id_from_data_provider functions returns dict if arg1 == str
   else list. So if your request only one message or event it returns Dict.

2. An experimental EventsTree2 class has been added with a real tree inside.

## BugFixes

1. [TH2-2323] Memory leak when we use Data object.

# v0.3.1

## BugFixes

1. [TH2-2330] Data iterator have been broken in v0.3.0

# v0.4.1

## Improvements

1. [TH2-2322] The lib was separated to 2 parts. New lib with ds_utils posted
   in [here](https://github.com/th2-net/th2-data-services-utils)
2. [TH2-2335] A pipeline was created that sends a packet to PyPi for the branch with the pypi_ prefix.

## BugFixes

1. [TH2-2299] Error and keep_alive status were handled.

# v0.5.0

## User impact and migration instructions

1. [I] You no longer need to enter UTC time corrected for local time. DataSource methods now expect UTC time.  
   [M] Change the time to UTC in all your scripts.
2. [I] The last "messageIds" message in the messages stream will be ignored.  
   [M] If you do checks for the last message, you can delete them.
3. [I] _DataSource.write_to_txt_ was moved to Data. The name has been changed to _write_to_file_.  
   [M] If you use _write_to_file_ function, change the corresponding class and method.
4. [I] _len(Data)_ functionality was removed. The _Data.len_ property is now used.  
   [M] Change _len(Data)_ to _Data.len_ for your functions.
5. [I] The codec-pipeline wrapper-messages are now split into sub-messages.  
   [M] If you use wrapper-messages for your statistics then adapt functions for sub-messages (now they look like a usual
   message)

## Improvements

1. [TH2-2427] Refactoring
    - Reduced waiting time of connection check.
    - The last "messageIds" message in the message stream will be ignored. Lib user will not get it.
    - DataSource.write_to_txt was moved to Data. The name has been changed to write_to_file.
    - Up requirement libs versions.
2. len(Data) functionality was removed because it has side effects when we use list(Data)
   and too expensive to use. **Please use Data.len property instead.**
3. [TH2-2474] Use of cache was revised.
4. [TH2-2553] The time that have given in some method of data_source module now will expect in utc format.
5. [TH2-2601] Unit tests were added in CI.

## Features

1. Added Data.limit(num) method to use in the pipeline.
2. Added Data.write_to_file(filename) due to TH2-2427.
3. Added Data.len property to use instead of len(Data)
4. Added Data.is_empty property
5. [TH-2420] Added adapter for codecs pipeline.
6. [TH2-2575] Added ParentEventsTree class in events tree module.
7. [TH2-2577] Added optional arguments (stub_if_broken_event: bool) in find_events_by_id_from_data_provider method of
   data_source module. If stub_if_broken_event is True and some ids is not available on data provider: method return
   stub inside.

## BugFixes

1. [TH2-2424] Cache function was fixed.
2. [TS-766] Fixed case when Data Services cannot recover more than 64 unknown events.
3. [TH2-2419] find_X_by_id_from_data_provider functions return expected objects

# v0.5.1

## Improvements

1. [TH2-2724] The user can be able to deal with problematic messages.

# v0.5.2

## BugFixes

1. [TH2-2731] Fixed a problem with using map function with list of records.

# v0.5.3

## BugFixes

1. [TH2-2756] Changed adapter for messages from pipeline.
2. Fixed a situation when messages were not opened from the list when we use map more that once.

# v0.6.0

## User impact and migration instructions

1. [I] The "metadataOnly" query parameter will now always be set to False in the get_X_from_data_provider methods. It’s
   the option for Report Viewer front-end only.  
   [M] (Optional) Remove "metadataOnly" parameter in your requests to get more logical and clean code.

## Improvements

1. [TH2-2471] The "metadataOnly" query parameter will now always be set to False in the get_X_from_data_provider
   methods.

## Features

1. You can import classes directly from th2_data_services now.  
   E.g. `from th2_data_services import Data, DataSource, Filter`
2. [TH2-2755] Added new parameters to DataSource methods.
    1. get_X_from_data_provider:
        - sse_adapter=True. If True, all data will go through SSE adapter and yield dicts. Otherwise adapter will yield
          SSE Events.
    2. get_messages_from_data_provider and find_messages_by_id_from_data_provider:
        - provider_adapter=adapter_provider5. Adapter function for rpt-data-provider. If None, Data object will yield
          object from previous map function.
3. [TH2-2283] Implemented rpt-data-provider Filters API.
4. [TH2-2656] Added new optional parameter to EventsTree (ParentEventsTree) classes.
    - Set "preserve_body=True" to keep event bodies during tree building.
    - Otherwise events bodies will be omitted.

# v0.6.1

## BugFixes

1. [TH2-2858] Resolved HTTP error 414 on a client side.
2. [TH2-2851] UnicodeDecodeError is raised during events extracting if not utf-8 character in the byte stream. User will
   get original byte now.

# v0.6.2

## BugFixes

1. [TH2-2922] Fixed infinite loop in events tree.

# v1.0.0

The main goal of the release 1.0.0 is to implement new architecture that solves many of extension's problems. 
It also allows you to create your own Commands/DataSources/SourceAPIs.

## Attention

The new version has raised the major version. It means the users should update their code to work with the new DS lib.

Version 0.6.x won't have new features but will have bug fixes.

Version 1.x.y doesn't use any adapters by default, 0.6.x does. If you need the save behavior as previous,
use `CodecPipelinesAdapter` manually.

## User impact and migration instructions

1. [I] There is no more old-style DataSource class.  
   [M] Use a specific class for your purposes (HTTPDataSource or GRPCDataSource).
2. [I] There are no more `get_x` methods in the DataSource classes. Instead, it has the command method. This method
   takes an object of the Command class.  
   [M] So if you used `data_source.get_events_from_data_provider` use `data_source.command(GetEvents(ARGS))` instead.  
   from `data_source.get_messages_from_data_provider` to `data_source.command(GetMessages(ARGS).apply_adapter(
   codec_pipeline_adapter))`  
   from `find_messages_by_id_from_data_provider` to `GetMessagesById` or `GetMessageById`  
   from `find_events_by_id_from_data_provider` to `GetEventsById` or `GetEventById`  
   if you used broken_events parameter initialize the command with use_stub=True parameter.
3. [I] Modules structure was changed.  
   [M] You need to change some import paths.
4. [I] All class constructors/methods have got explicit arguments.  
   [M] Change old args names to new if required.
5. [I] Set of classes to create `EventsTree` representation was significantly changed.
   [M] Use `EventsTreesCollection` instead of `EventsTree`. `EventsTree` is a real tree structure now. 
   Note, `EventsTreesCollection` has other methods, see the example to understand how to work with it.
6. [I] `EventsTree2` was removed.  
   [M] Use `EventsTreesCollection` instead.
7. [I] Exceptions were updated.  
   [M] Update your try-except statements

## Improvements

1. [TH2-3247] Move DS version 1.0.0 to python 3.7+
2. [TH2-3404] Exceptions were updated. Implemented library-based exceptions.
3. [TH2-3213] Old `data_source` module was removed.

## Features

1. [TH2-2465] Added the module `th2_gui_report` to create a link by event id or message id.
2. [TH2-2274] rpt-data-provider GRPC interface was implemented.
3. [TH2-3194] New `EventsTree` solution implemented. It includes the best parts from previous trees. 
   The tree also got a lot of useful methods to work with it ([see doc](documentation/api/events_tree.events_tree.md)). 
4. [TH2-2942] Pure Provider v5 APIs implemented: `GRPCProvider5API`, `HTTPProvider5API`.
5. [TH2-2944] Developed commands for http and grpc instead of `data_source` get/find methods.
6. [TH2-2994] Provider v5 data source classes implemented: `GRPCProvider5DataSource`, `HTTPProvider5DataSource`.
7. [TH2-2941] Interface classes implemented:  `ISourceAPI`, `IDataSource`, `ICommand`, `IAdapter`.

## BugFixes

1. [TH2-3168] Fixed iterations in nested loops for Data object with limit.
2. [TH2-3354] API Doc generator issue fixed.
3. [TH2-3216] Incorrect work of Data object with multi-looping with cache enabled fixed.

# v1.0.1

## BugFixes

1. [TH2-3470] Fixed cache in commands GetEvents and GetMessages for http-provider.
2. [TH2-3337] Url now use utf-8 encoding.
3. [TH2-3474] Parentless tree has stub event instead empty event now.
4. [TH2-3756] Change filepath for cache file due to character limit (':') in Windows

## Improvements

1. [TH2-3493] The method recover_unknown_events has become public.

# v1.0.2

## BugFixes
1. [TH2-3700] Filter iterate values only once - fixed.

# v1.1.0

## Features
1. [TH2-3497] EventsTreeCollection got `get_leaves_iter` method.
2. [TH2-3497] EventsTreeCollection got `len_trees` and `len_detached_events` properties.
3. [TH2-3497] EventsTree and EventsTreeCollection got representation(`__repr__`) and `summary` methods. 
4. [TH2-3558] Added module-level functions `add_stderr_logger` and `add_file_logger` to easily enable logging.
5. [TH2-3546][TH2-3583] `INTERACTIVE_MODE` - global parameter was introduced.
6. `Data.use_cache()` <- True by default.
7. Added data methods to get cache files paths `Data.get_cache_filepath()` and `Data.get_pending_cache_filepath()`.
<<<<<<< HEAD
8. [TH2-3592] Added logging in EventsTreeCollection module when ETC create with detached events.
=======
8. [TH2-3665] Added method get_tree_by_id in ETC.
>>>>>>> 5f964d55

## Improvements
1. [TH2-3003] Added automatic attachment of example.py code in readme.md.
2. [TH2-3558] Added more debug info about Data cache using.
3. [TH2-3389] GetXById http-provider command handles 404 error status instead of JsonDecodeException.

## BugFixes
1. [TH2-3557][TH2-3560] Parent Data cache file will be created if you iterate a child Data object now.
2. [TH2-3545][TH2-3580] The Data object now uses an absolute path, so it doesn't lose its cache file if you change the working directory.
3. [TH2-3546][TH2-3583] Data cache file will not be removed if you use `INTERACTIVE_MODE` and the file is being read.
4. [TH2-3487][TH2-3585] `data = Data(source_data, cache=True).map(func)` Data object didn't write the cache in such case before. Fixed.
5. [TH2-3558] Used loggers name fixed. Changed to __name__.
6. [TH2-3733] Provider API class generate standard URL (without duplicate '/' and '/' before query)
7. [TH2-3598] Method get_subtree returns tree as EventsTree class.
8. [TH2-3593][TH2-3664] Method get_root_by_id returns root by any non-root ID as Th2Event.
9. [TH2-3595] When ETC creates subtree or itself ETC doesn't copy incoming data-stream.
10. [TH2-3732] Log message in http.GetMessages contains name of the stream.
<|MERGE_RESOLUTION|>--- conflicted
+++ resolved
@@ -246,11 +246,8 @@
 5. [TH2-3546][TH2-3583] `INTERACTIVE_MODE` - global parameter was introduced.
 6. `Data.use_cache()` <- True by default.
 7. Added data methods to get cache files paths `Data.get_cache_filepath()` and `Data.get_pending_cache_filepath()`.
-<<<<<<< HEAD
-8. [TH2-3592] Added logging in EventsTreeCollection module when ETC create with detached events.
-=======
 8. [TH2-3665] Added method get_tree_by_id in ETC.
->>>>>>> 5f964d55
+9. [TH2-3592] Added logging in EventsTreeCollection module when ETC create with detached events.
 
 ## Improvements
 1. [TH2-3003] Added automatic attachment of example.py code in readme.md.
