--- conflicted
+++ resolved
@@ -493,8 +493,4 @@
 1. Added vulnerabilities scanning
 2. [TH2-4828] EventNotFound and MessageNotFound now return error description as argument instead of pre-written one.
 3. [TH2-4775] Speed up `Data.build_cache` by disabling garbage collection at the time of storing pickle file.
-<<<<<<< HEAD
-4. [TH2-4901] Added gap_mode and zero_anchor parameters for message and event utils get_category_frequencies methods. [See doc](documentation/frequencies.md)
-=======
-4. [TH2-4901] Added gap_mode and zero_anchor parameters for message_utils.frequencies.get_category_frequencies. [See doc](documentation/frequencies.md)
->>>>>>> 6e307cf6
+4. [TH2-4901] Added gap_mode and zero_anchor parameters for message and event utils get_category_frequencies methods. [See doc](documentation/frequencies.md)