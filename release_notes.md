--- conflicted
+++ resolved
@@ -56,11 +56,8 @@
 2. len(Data) functionality was removed because it has side effects when we use list(Data) 
 and too expensive to use. **Please use Data.len property instead.**
 3. [TH2-2474] Use of cache was revised.
-<<<<<<< HEAD
-4. Unit tests were added in CI.
-=======
 4. [TH2-2553] The time that have given in some method of data_source module now will expect in utc format.
->>>>>>> f5c0566d
+5. [TH2-2601] Unit tests were added in CI.
 
 ## Features
 1. Added Data.limit(num) method to use in the pipeline.
