--- conflicted
+++ resolved
@@ -325,13 +325,8 @@
 ## BugFixes
 1. [TH2-4234] The library can now be run on Windows. 
 
-<<<<<<< HEAD
- `add_stderr_logger` and  `add_file_logger` are not available anymore
-=======
-# v1.3.0
-
 ## Improvements
 1. [TH2-4379] Speed improvements in json deserialization.
    - StreamingSSEAdapter will now handle bytes from sse-stream into Dict objects.
    - [TH2-4379] SSEAdapter is now deprecated class.
->>>>>>> 3abd6bf1
+2. [TH2-4385] `add_stderr_logger` and  `add_file_logger` are not available anymore.