import requests
import json
from requests.exceptions import ConnectionError
from urllib3 import PoolManager
from urllib3.exceptions import HTTPError
from functools import partial
from datetime import datetime
from csv import DictReader
from typing import Generator, Iterable, List, Union, Optional
from urllib.parse import urlencode
from sseclient import SSEClient
from th2_data_services.data import Data

import logging

logger = logging.getLogger('th2_data_services')
logger.setLevel(logging.DEBUG)

class DataSource:
    """The class that provides methods for getting messages and events from rpt-data-provider."""

    def __init__(self, url: str, chunk_length: int = 65536):
        self.url = url
        self.__chunk_length = chunk_length
        self.__check_connect()
        logger.info(url)

    def __check_connect(self) -> None:
        """Checks whether url is working."""
        try:
            requests.get(self.__url, timeout=3.0)
        except ConnectionError as error:
            raise HTTPError(f"Unable to connect to host '{self.__url}'.")

    @property
    def url(self) -> str:
        """str: URL of rpt-data-provider."""
        return self.__url

    @url.setter
    def url(self, url):
        if url[-1] == "/":
            url = url[:-1]
        self.__url = url

    def sse_request_to_data_provider(self, **kwargs) -> Generator[dict, None, None]:
        """Sends SSE request to rpt-data-provider.

        It used for create custom sse-request to data-provider
        use this readme https://github.com/th2-net/th2-rpt-data-provider#readme.

        Args:
            kwargs: Query options.

        Yields:
            dict: SSE response data.

        """
        route = kwargs.get("route")
        if not route:
            raise ValueError("Route is required field. Please fill it.")

        if kwargs.get("startTimestamp") and isinstance(kwargs.get("startTimestamp"), datetime):
            kwargs["startTimestamp"] = int(kwargs["startTimestamp"].timestamp() * 1000)  # unix timestamp in milliseconds
        if kwargs.get("endTimestamp") and isinstance(kwargs.get("endTimestamp"), datetime):
            kwargs["endTimestamp"] = int(kwargs["endTimestamp"].timestamp() * 1000)

        url = self.__url + route
        url = f"{url}?{urlencode(kwargs)}"

        yield from self.__execute_sse_request(url)

    def get_events_from_data_provider(self, cache: bool = False, **kwargs) -> Data:
        """Sends SSE request for getting events.

        For help use this readme
        https://github.com/th2-net/th2-rpt-data-provider#sse-requests-api
        on route http://localhost:8080/search/sse/events.

        Args:
            cache (bool): If True all requested data from rpt-data-provider will be saved to cache.
            kwargs: th2-rpt-data-provider API query options.

        Returns:
            Data: Data object with Events.

        """
        if not kwargs.get("startTimestamp") and not kwargs.get("resumeFromId"):
            exception_msg = "'startTimestamp' or 'resumeFromId' must not be null for route /search/sse/events. Please "\
                            "note it. More information on request here: " \
                            "https://github.com/th2-net/th2-rpt-data-provider "
            logger.error(exception_msg)
            raise ValueError(exception_msg)


        if isinstance(kwargs["startTimestamp"], datetime):
            kwargs["startTimestamp"] = int(kwargs["startTimestamp"].timestamp() * 1000)  # unix timestamp in milliseconds

        if kwargs.get("endTimestamp") and isinstance(kwargs.get("endTimestamp"), datetime):
            kwargs["endTimestamp"] = int(kwargs["endTimestamp"].timestamp() * 1000)

        url = self.__url + "/search/sse/events"
        url = f"{url}?{urlencode(kwargs)}"
<<<<<<< HEAD
        logger.info(url)
        data = partial(self.__load_data, url, cache)
        return Data(data)
=======

        data = partial(self.__execute_sse_request, url)
        return Data(data, cache=cache)
>>>>>>> 0cc06653

    def get_messages_from_data_provider(self, cache: bool = False, **kwargs) -> Data:
        """Sends SSE request for getting messages.

        For help use this readme
        https://github.com/th2-net/th2-rpt-data-provider#sse-requests-api
        on route http://localhost:8080/search/sse/messages.

        Args:
            cache (bool): If True all requested data from rpt-data-provider will be saved to cache.
            kwargs: th2-rpt-data-provider API query options.

        Returns:
            Data: Data object with Messages.

        """
        if not kwargs.get("startTimestamp") and not kwargs.get("resumeFromId"):
            exception_msg = "'startTimestamp' or 'resumeFromId' must not be null for route /search/sse/messages. " \
                            "Please note it. More information on request here: " \
                            "https://github.com/th2-net/th2-rpt-data-provider "
            logger.error(exception_msg)
            raise ValueError(exception_msg)

        if not kwargs.get("stream"):
            exception_msg = "'stream' is required field. Please note it." "More information on request here: " \
                            "https://github.com/th2-net/th2-rpt-data-provider "
            logger.error(exception_msg)
            raise ValueError(exception_msg)


        if isinstance(kwargs["startTimestamp"], datetime):
            kwargs["startTimestamp"] = int(kwargs["startTimestamp"].timestamp() * 1000)  # unix timestamp in milliseconds

        if kwargs.get("endTimestamp") and isinstance(kwargs.get("endTimestamp"), datetime):
            kwargs["endTimestamp"] = int(kwargs["endTimestamp"].timestamp() * 1000)

        streams = kwargs.pop("stream")
        if isinstance(streams, (list, tuple)):
            streams = f"&stream=".join(streams)
        streams = f"&stream={streams}"

        url = self.__url + "/search/sse/messages"
        url = f"{url}?{urlencode(kwargs) + streams}"
        logger.info(url)

<<<<<<< HEAD
        data = partial(self.__load_data, url, cache)
        return Data(data)

    def __load_data(self, url: str, cache: bool = False) -> Generator[dict, None, None]:
        """Loads data from cache or provider.

        Args:
            url: Url.
            cache: Flag if you what save to cache.

        Returns:
             obj: Generator
        """
        filename = None
        logger.info(f"Cache status {cache}")

        if cache:
            filename = "__".join(url.split("/")[2:])
            filename = f"{filename}.pickle"

        if filename and self.__check_cache(filename):
            data = self.__load_file(filename)
        else:
            data = self.__load_from_provider(url, filename)
        return data

    def __check_cache(self, filename: str) -> bool:
        """Checks whether file exist.

        Args:
            filename: Name of the cache file.

        Returns:
            bool: File exists or not.

        """
        path = Path("./temp")
        path.mkdir(exist_ok=True)
        path = path.joinpath(filename)
        return path.is_file()

    def __load_file(self, filename: str) -> Generator[dict, None, None]:
        """Loads records from pickle file.

        Args:
            filename: Name of the cache file.

        Yields:
            dict: Generator records.

        """
        path = Path("./").joinpath("temp").joinpath(filename)
        if not path.is_file():
            raise ValueError(f"{filename} isn't file.")

        if path.suffix != ".pickle":
            raise ValueError(f"File hasn't pickle extension.")

        with open(path, "rb") as file:
            while True:
                try:
                    decoded_data = pickle.load(file)
                    yield decoded_data
                except EOFError:
                    break

    def __load_from_provider(self, url: str, filename: str = None) -> Generator[dict, None, None]:
        """Loads records from data provider.

        Args:
            url: Url.
            filename: Filename if you what to create local storage.

        Yields:
            dict: Generator records.

        """
        file = None
        if filename is not None:
            path = Path("./").joinpath("temp").joinpath(filename)
            file = open(path, "wb")

        for record in self.__execute_sse_request(url):
            if file is not None:
                pickle.dump(record, file)
            yield record

        if file:
            file.close()
=======
        data = partial(self.__execute_sse_request, url)
        return Data(data, cache=cache)
>>>>>>> 0cc06653

    def __execute_sse_request(self, url: str) -> Generator[dict, None, None]:
        """Creates SSE connection to server.

        Args:
            url: Url.

        Returns:
            dict: Response data.

        """
        response = self.__create_stream_connection(url)
        client = SSEClient(response)
        for record in client.events():
            if record.event == "error":
                raise HTTPError(record.data)
            if record.event not in ["close", "keep_alive", "message_ids"]:
                record_data = json.loads(record.data)
                yield record_data

    def __create_stream_connection(self, url: str) -> Generator[bytes, None, None]:
        """Create stream connection.

        Args:
            url: Url.

        Yields:
            str: Response stream data.

        """
        headers = {"Accept": "text/event-stream"}
        http = PoolManager()
        response = http.request(method="GET", url=url, headers=headers, preload_content=False)

        for chunk in response.stream(self.__chunk_length):
            yield chunk

        response.release_conn()

    def find_messages_by_id_from_data_provider(self, messages_id: Union[Iterable, str]) -> Optional[Union[List[dict], dict]]:
        """Gets message/messages by ids.

        Args:
            messages_id: One str with MessageID or list of MessagesIDs.

        Returns:
            List[Message_dict] if you request a list or Message_dict.

        Example:
            >>> How to use.

            >>> data_source.find_messages_by_id_from_data_provider('demo-conn1:first:1619506157132265837')
            Returns 1 message (dict).

            >>> data_source.find_messages_by_id_from_data_provider(['demo-conn1:first:1619506157132265836'])
            Returns list(dict) with 1 message.

            >>> data_source.find_messages_by_id_from_data_provider([
                'demo-conn1:first:1619506157132265836',
                'demo-conn1:first:1619506157132265833',
            ])
            Returns list(dict) with 2 messages.

        """
        if isinstance(messages_id, str):
            messages_id = [messages_id]
        result = []
        for msg_id in messages_id:
            response = requests.get(f"{self.__url}/message/{msg_id}")
            try:
                result.append(response.json())
            except json.JSONDecodeError:
                exception_msg = f"Sorry, but the answer rpt-data-provider doesn't match the json format.\n" f"Answer:{response.text} "
                logger.error(exception_msg)
                raise ValueError(exception_msg)
        return result if len(result) > 1 else result[0] if result else None

    def find_events_by_id_from_data_provider(self, events_id: Union[Iterable, str]) -> Optional[Union[List[dict], dict]]:
        """Gets event/events by ids.

        Args:
            events_id: One str with EventID or list of EventsIDs.

        Returns:
            List[Event_dict] if you request a list or Event_dict.

        Example:
            >>> How to use.

            >>> data_source.find_events_by_id_from_data_provider('8bc787fe-d1b4-11eb-bae5-57b0c4472880')
            Returns 1 message (dict).

            >>> data_source.find_events_by_id_from_data_provider(['8bc787fe-d1b4-11eb-bae5-57b0c4472880'])
            Returns list(dict) with 1 event.

            >>> data_source.find_events_by_id_from_data_provider([
                '8bc787fe-d1b4-11eb-bae5-57b0c4472880',
                '6e3be13f-cab7-4653-8cb9-6e74fd95ade4:8c035903-d1b4-11eb-9278-591e568ad66e',
            ])
            Returns list(dict) with 2 events.

        """
        if isinstance(events_id, str):
            events_id = [events_id]
        result = []
        for event_id in events_id:
            response = requests.get(f"{self.__url}/event/{event_id}")
            try:
                result.append(response.json())
            except json.JSONDecodeError:
                exception_msg = f"Sorry, but the answer rpt-data-provider doesn't match the json format.\n" f"Answer:{response.text}"
                logger.error(exception_msg)
                raise ValueError(exception_msg)
        return result if len(result) > 1 else result[0] if result else None

    @staticmethod
    def read_csv_file(*sources: str) -> Generator[str, None, None]:
        """Gets data in a stream way from csv files.

        Args:
            sources: Path to files.

        Yields:
            dict: Csv files payload.

        """
        for source in sources:
            with open(source) as data:
                for message in DictReader(data):
                    yield dict(message)<|MERGE_RESOLUTION|>--- conflicted
+++ resolved
@@ -11,10 +11,6 @@
 from sseclient import SSEClient
 from th2_data_services.data import Data
 
-import logging
-
-logger = logging.getLogger('th2_data_services')
-logger.setLevel(logging.DEBUG)
 
 class DataSource:
     """The class that provides methods for getting messages and events from rpt-data-provider."""
@@ -23,7 +19,6 @@
         self.url = url
         self.__chunk_length = chunk_length
         self.__check_connect()
-        logger.info(url)
 
     def __check_connect(self) -> None:
         """Checks whether url is working."""
@@ -86,13 +81,10 @@
 
         """
         if not kwargs.get("startTimestamp") and not kwargs.get("resumeFromId"):
-            exception_msg = "'startTimestamp' or 'resumeFromId' must not be null for route /search/sse/events. Please "\
-                            "note it. More information on request here: " \
-                            "https://github.com/th2-net/th2-rpt-data-provider "
-            logger.error(exception_msg)
-            raise ValueError(exception_msg)
-
-
+            raise ValueError(
+                "'startTimestamp' or 'resumeFromId' must not be null for route /search/sse/events. Please note it. "
+                "More information on request here: https://github.com/th2-net/th2-rpt-data-provider"
+            )
         if isinstance(kwargs["startTimestamp"], datetime):
             kwargs["startTimestamp"] = int(kwargs["startTimestamp"].timestamp() * 1000)  # unix timestamp in milliseconds
 
@@ -101,15 +93,9 @@
 
         url = self.__url + "/search/sse/events"
         url = f"{url}?{urlencode(kwargs)}"
-<<<<<<< HEAD
-        logger.info(url)
-        data = partial(self.__load_data, url, cache)
-        return Data(data)
-=======
 
         data = partial(self.__execute_sse_request, url)
         return Data(data, cache=cache)
->>>>>>> 0cc06653
 
     def get_messages_from_data_provider(self, cache: bool = False, **kwargs) -> Data:
         """Sends SSE request for getting messages.
@@ -127,18 +113,12 @@
 
         """
         if not kwargs.get("startTimestamp") and not kwargs.get("resumeFromId"):
-            exception_msg = "'startTimestamp' or 'resumeFromId' must not be null for route /search/sse/messages. " \
-                            "Please note it. More information on request here: " \
-                            "https://github.com/th2-net/th2-rpt-data-provider "
-            logger.error(exception_msg)
-            raise ValueError(exception_msg)
-
+            raise ValueError(
+                "'startTimestamp' or 'resumeFromId' must not be null for route /search/sse/messages. Please note it. "
+                "More information on request here: https://github.com/th2-net/th2-rpt-data-provider"
+            )
         if not kwargs.get("stream"):
-            exception_msg = "'stream' is required field. Please note it." "More information on request here: " \
-                            "https://github.com/th2-net/th2-rpt-data-provider "
-            logger.error(exception_msg)
-            raise ValueError(exception_msg)
-
+            raise ValueError("'stream' is required field. Please note it." "More information on request here: https://github.com/th2-net/th2-rpt-data-provider")
 
         if isinstance(kwargs["startTimestamp"], datetime):
             kwargs["startTimestamp"] = int(kwargs["startTimestamp"].timestamp() * 1000)  # unix timestamp in milliseconds
@@ -153,102 +133,9 @@
 
         url = self.__url + "/search/sse/messages"
         url = f"{url}?{urlencode(kwargs) + streams}"
-        logger.info(url)
-
-<<<<<<< HEAD
-        data = partial(self.__load_data, url, cache)
-        return Data(data)
-
-    def __load_data(self, url: str, cache: bool = False) -> Generator[dict, None, None]:
-        """Loads data from cache or provider.
-
-        Args:
-            url: Url.
-            cache: Flag if you what save to cache.
-
-        Returns:
-             obj: Generator
-        """
-        filename = None
-        logger.info(f"Cache status {cache}")
-
-        if cache:
-            filename = "__".join(url.split("/")[2:])
-            filename = f"{filename}.pickle"
-
-        if filename and self.__check_cache(filename):
-            data = self.__load_file(filename)
-        else:
-            data = self.__load_from_provider(url, filename)
-        return data
-
-    def __check_cache(self, filename: str) -> bool:
-        """Checks whether file exist.
-
-        Args:
-            filename: Name of the cache file.
-
-        Returns:
-            bool: File exists or not.
-
-        """
-        path = Path("./temp")
-        path.mkdir(exist_ok=True)
-        path = path.joinpath(filename)
-        return path.is_file()
-
-    def __load_file(self, filename: str) -> Generator[dict, None, None]:
-        """Loads records from pickle file.
-
-        Args:
-            filename: Name of the cache file.
-
-        Yields:
-            dict: Generator records.
-
-        """
-        path = Path("./").joinpath("temp").joinpath(filename)
-        if not path.is_file():
-            raise ValueError(f"{filename} isn't file.")
-
-        if path.suffix != ".pickle":
-            raise ValueError(f"File hasn't pickle extension.")
-
-        with open(path, "rb") as file:
-            while True:
-                try:
-                    decoded_data = pickle.load(file)
-                    yield decoded_data
-                except EOFError:
-                    break
-
-    def __load_from_provider(self, url: str, filename: str = None) -> Generator[dict, None, None]:
-        """Loads records from data provider.
-
-        Args:
-            url: Url.
-            filename: Filename if you what to create local storage.
-
-        Yields:
-            dict: Generator records.
-
-        """
-        file = None
-        if filename is not None:
-            path = Path("./").joinpath("temp").joinpath(filename)
-            file = open(path, "wb")
-
-        for record in self.__execute_sse_request(url):
-            if file is not None:
-                pickle.dump(record, file)
-            yield record
-
-        if file:
-            file.close()
-=======
+
         data = partial(self.__execute_sse_request, url)
         return Data(data, cache=cache)
->>>>>>> 0cc06653
 
     def __execute_sse_request(self, url: str) -> Generator[dict, None, None]:
         """Creates SSE connection to server.
@@ -321,9 +208,7 @@
             try:
                 result.append(response.json())
             except json.JSONDecodeError:
-                exception_msg = f"Sorry, but the answer rpt-data-provider doesn't match the json format.\n" f"Answer:{response.text} "
-                logger.error(exception_msg)
-                raise ValueError(exception_msg)
+                raise ValueError(f"Sorry, but the answer rpt-data-provider doesn't match the json format.\n" f"Answer:{response.text}")
         return result if len(result) > 1 else result[0] if result else None
 
     def find_events_by_id_from_data_provider(self, events_id: Union[Iterable, str]) -> Optional[Union[List[dict], dict]]:
@@ -359,9 +244,7 @@
             try:
                 result.append(response.json())
             except json.JSONDecodeError:
-                exception_msg = f"Sorry, but the answer rpt-data-provider doesn't match the json format.\n" f"Answer:{response.text}"
-                logger.error(exception_msg)
-                raise ValueError(exception_msg)
+                raise ValueError(f"Sorry, but the answer rpt-data-provider doesn't match the json format.\n" f"Answer:{response.text}")
         return result if len(result) > 1 else result[0] if result else None
 
     @staticmethod
