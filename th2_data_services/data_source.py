--- conflicted
+++ resolved
@@ -7,17 +7,10 @@
 from functools import partial
 from datetime import datetime, timezone
 from csv import DictReader
-<<<<<<< HEAD
-from typing import Generator, Iterable, List, Union, Optional
+from typing import Generator, Iterable, List, Union, Optional, Callable
 from sseclient import SSEClient
-from th2_data_services.adapter import change_pipeline_message
-=======
-from typing import Generator, Iterable, List, Union, Optional, Callable
-from urllib.parse import urlencode
-from sseclient import SSEClient
 
 from th2_data_services.adapters import adapter_provider5, adapter_sse
->>>>>>> 95249cd5
 from th2_data_services.data import Data
 from th2_data_services.filter import Filter
 
@@ -101,12 +94,7 @@
         logger.info(url)
         yield from self.__execute_sse_request(url)
 
-<<<<<<< HEAD
-
-    def get_events_from_data_provider(self, cache: bool = False, **kwargs) -> Data:
-=======
     def get_events_from_data_provider(self, cache: bool = False, sse_adapter: bool = True, **kwargs) -> Data:
->>>>>>> 95249cd5
         """Sends SSE request for getting events.
 
         For help use this readme
@@ -150,7 +138,9 @@
 
         logger.info(url)
 
-<<<<<<< HEAD
+        return self.__get_data_obj(url, sse_adapter, None, cache)
+
+
     @staticmethod
     def _get_url(kwargs):
         result = ""
@@ -166,11 +156,6 @@
         return result[1:] if result[0] == "&" else result
 
     def get_messages_from_data_provider(self, cache: bool = False, **kwargs) -> Data:
-=======
-        return self.__get_data_obj(url, sse_adapter, None, cache)
-
-    def get_messages_from_data_provider(self, cache: bool = False, sse_adapter: bool = True, provider_adapter: Optional[Callable] = adapter_provider5, **kwargs) -> Data:
->>>>>>> 95249cd5
         """Sends SSE request for getting messages.
 
         For help use this readme
@@ -223,14 +208,9 @@
         url = self.__url + "/search/sse/messages"
         url = f"{url}?{self._get_url(kwargs) + streams}"
 
-<<<<<<< HEAD
         logger.info(url)
-        data = partial(self.__execute_sse_request, url)
-
-        return Data(data).map(change_pipeline_message).use_cache(cache)
-=======
+
         return self.__get_data_obj(url, sse_adapter, provider_adapter, cache)
->>>>>>> 95249cd5
 
     def __execute_sse_request(self, url: str) -> Generator[dict, None, None]:
         """Creates SSE connection to server.
