import requests
import json
import simplejson
import urllib3.exceptions
from requests.exceptions import ConnectionError
from urllib3 import PoolManager
from functools import partial
from datetime import datetime, timezone
from csv import DictReader
from typing import Generator, Iterable, List, Union, Optional, Callable
from sseclient import SSEClient

from th2_data_services.adapters import adapter_provider5, adapter_sse
from th2_data_services.data import Data
<<<<<<< HEAD
from http import HTTPStatus
=======
from th2_data_services.filter import Filter
>>>>>>> 67bb2e96

import logging

logger = logging.getLogger("th2_data_services")
logger.setLevel(logging.DEBUG)


class DataSource:
    """The class that provides methods for getting messages and events from rpt-data-provider."""

    def __init__(self, url: str, chunk_length: int = 65536):
        self.url = url
        self.__chunk_length = chunk_length
        self.__check_connect()
        logger.info(url)

    def __check_connect(self) -> None:
        """Checks whether url is working."""
        try:
            requests.get(self.__url, timeout=5.0)
        except ConnectionError as error:
            raise urllib3.exceptions.HTTPError(f"Unable to connect to host '{self.__url}'\nReason: {error}")

    @property
    def url(self) -> str:
        """str: URL of rpt-data-provider."""
        return self.__url

    @url.setter
    def url(self, url):
        if url[-1] == "/":
            url = url[:-1]
        self.__url = url

    def __get_data_obj(
        self, url: str, sse_adapter_flag: bool, provider_adapter: Optional[Callable], cache: bool
    ) -> Data:
        data = partial(self.__execute_sse_request, url)

        if sse_adapter_flag:
            if provider_adapter is not None:
                data_obj = Data(data).map(adapter_sse).map(provider_adapter).use_cache(cache)
            else:
                data_obj = Data(data).map(adapter_sse).use_cache(cache)
        else:
            if provider_adapter is not None:
                raise Exception(f"Provider adapter expected to get dict but SSE adapter is turned off")
            else:
                data_obj = Data(data).use_cache(cache)

        return data_obj

    def sse_request_to_data_provider(self, **kwargs) -> Generator[dict, None, None]:
        """Sends SSE request to rpt-data-provider.

        It used for create custom sse-request to data-provider
        use this readme https://github.com/th2-net/th2-rpt-data-provider#readme.

        Args:
            kwargs: Query options.

        Yields:
            dict: SSE response data.

        """
        route = kwargs.get("route")
        if not route:
            exception_msg = "Route is required field. Please fill it."
            logger.error(exception_msg)
            raise ValueError(exception_msg)

        if kwargs.get("startTimestamp") and isinstance(kwargs.get("startTimestamp"), datetime):
            timestamp = kwargs["startTimestamp"].replace(tzinfo=timezone.utc).timestamp()
            kwargs["startTimestamp"] = int(timestamp * 1000)  # unix timestamp in milliseconds
        if kwargs.get("endTimestamp") and isinstance(kwargs.get("endTimestamp"), datetime):
            timestamp = kwargs["endTimestamp"].replace(tzinfo=timezone.utc).timestamp()
            kwargs["endTimestamp"] = int(timestamp * 1000)

        url = self.__url + route
        url = f"{url}?{self._get_url(kwargs)}"
        logger.info(url)
        yield from self.__execute_sse_request(url)

    def get_events_from_data_provider(self, cache: bool = False, sse_adapter: bool = True, **kwargs) -> Data:
        """Sends SSE request for getting events.

        For help use this readme
        https://github.com/th2-net/th2-rpt-data-provider#sse-requests-api
        on route http://localhost:8080/search/sse/events.

        Args:
            cache (bool): If True, all requested data from rpt-data-provider will be saved to cache.
            sse_adapter (bool): If True, all data will go through SSE adapter and yield dicts.
                Otherwise adapter will yield SSE Events.
            kwargs: th2-rpt-data-provider API query options.

        Returns:
            Data: Data object with Events.

        """

        if kwargs.get("metadataOnly") and kwargs["metadataOnly"] is True:
            logger.warning(f"Meta data status is {kwargs['metadataOnly']}")
        kwargs["metadataOnly"] = False

        if not kwargs.get("startTimestamp") and not kwargs.get("resumeFromId"):
            exception_msg = (
                "'startTimestamp' or 'resumeFromId' must not be null for route /search/sse/events. Please "
                "note it. More information on request here: "
                "https://github.com/th2-net/th2-rpt-data-provider "
            )
            logger.error(exception_msg)
            raise ValueError(exception_msg)

        if isinstance(kwargs["startTimestamp"], datetime):
            timestamp = kwargs["startTimestamp"].replace(tzinfo=timezone.utc).timestamp()
            kwargs["startTimestamp"] = int(timestamp * 1000)  # unix timestamp in milliseconds

        if kwargs.get("endTimestamp") and isinstance(kwargs.get("endTimestamp"), datetime):
            timestamp = kwargs["endTimestamp"].replace(tzinfo=timezone.utc).timestamp()
            kwargs["endTimestamp"] = int(timestamp * 1000)

        url = self.__url + "/search/sse/events"
        url = f"{url}?{self._get_url(kwargs)}"

        logger.info(url)

        return self.__get_data_obj(url, sse_adapter, None, cache)

<<<<<<< HEAD
    def get_messages_from_data_provider(
        self,
        cache: bool = False,
        sse_adapter: bool = True,
        provider_adapter: Optional[Callable] = adapter_provider5,
        **kwargs,
    ) -> Data:
=======

    @staticmethod
    def _get_url(kwargs):
        result = ""
        for k, v in kwargs.items():
            if k == "filters":
                if isinstance(v, Filter):
                    result += v.url()
                elif isinstance(v, (tuple, list)):

                    result += "".join([filter.url() for filter in v])
            else:
                result += f"&{k}={v}"
        return result[1:] if result[0] == "&" else result

    def get_messages_from_data_provider(self, cache: bool = False, sse_adapter: bool = True, provider_adapter: Optional[Callable] = adapter_provider5, **kwargs) -> Data:
>>>>>>> 67bb2e96
        """Sends SSE request for getting messages.

        For help use this readme
        https://github.com/th2-net/th2-rpt-data-provider#sse-requests-api
        on route http://localhost:8080/search/sse/messages.

        Args:
            cache (bool): If True, all requested data from rpt-data-provider will be saved to cache.
            sse_adapter (bool): If True, all data will go through SSE adapter and yield dicts.
                Otherwise adapter will yield SSE Events.
            provider_adapter (callable): Adapter function for rpt-data-provider.
                If None, Data object will yield object from previous map function.
            kwargs: th2-rpt-data-provider API query options.

        Returns:
            Data: Data object with Messages.

        """
        if kwargs.get("metadataOnly") and kwargs["metadataOnly"] is True:
            logger.warning(f"Meta data status is {kwargs['metadataOnly']}")
        kwargs["metadataOnly"] = False

        if not kwargs.get("startTimestamp") and not kwargs.get("resumeFromId"):
            exception_msg = (
                "'startTimestamp' or 'resumeFromId' must not be null for route /search/sse/messages. "
                "Please note it. More information on request here: "
                "https://github.com/th2-net/th2-rpt-data-provider "
            )
            logger.error(exception_msg)
            raise ValueError(exception_msg)

        if not kwargs.get("stream"):
            exception_msg = (
                "'stream' is required field. Please note it."
                "More information on request here: "
                "https://github.com/th2-net/th2-rpt-data-provider "
            )
            logger.error(exception_msg)
            raise ValueError(exception_msg)

        if isinstance(kwargs["startTimestamp"], datetime):
            timestamp = kwargs["startTimestamp"].replace(tzinfo=timezone.utc).timestamp()
            kwargs["startTimestamp"] = int(timestamp * 1000)  # unix timestamp in milliseconds

        if kwargs.get("endTimestamp") and isinstance(kwargs.get("endTimestamp"), datetime):
            timestamp = kwargs["endTimestamp"].replace(tzinfo=timezone.utc).timestamp()
            kwargs["endTimestamp"] = int(timestamp * 1000)

        streams = kwargs.pop("stream")
        if isinstance(streams, (list, tuple)):
            streams = f"&stream=".join(streams)
        streams = f"&stream={streams}"

        url = self.__url + "/search/sse/messages"
        url = f"{url}?{self._get_url(kwargs) + streams}"

        logger.info(url)

        return self.__get_data_obj(url, sse_adapter, provider_adapter, cache)

    def __execute_sse_request(self, url: str) -> Generator[dict, None, None]:
        """Creates SSE connection to server.

        Args:
            url: Url.

        Returns:
            dict: Response data.

        """
        response = self.__create_stream_connection(url)
        client = SSEClient(response)
        for record in client.events():
            yield record

    def __create_stream_connection(self, url: str) -> Generator[bytes, None, None]:
        """Create stream connection.

        Args:
            url: Url.

        Yields:
            str: Response stream data.

        """
        headers = {"Accept": "text/event-stream"}
        http = PoolManager()
        response = http.request(method="GET", url=url, headers=headers, preload_content=False)

        # Check response
        if response.status != HTTPStatus.OK:
            for s in HTTPStatus:
                if s == response.status:
                    raise urllib3.exceptions.HTTPError(f"{s.value} {s.phrase} ({s.description})")
            raise urllib3.exceptions.HTTPError(f"Http returned bad status: {response.status}")

        for chunk in response.stream(self.__chunk_length):
            yield chunk

        response.release_conn()

    def find_messages_by_id_from_data_provider(
        self, messages_id: Union[Iterable, str], provider_adapter: Optional[Callable] = adapter_provider5
    ) -> Optional[Union[List[dict], dict, None]]:
        """Gets message/messages by ids.

        Args:
            messages_id: One str with MessageID or list of MessagesIDs.

        Returns:
            List[Message_dict] if you request a list or Message_dict or None if no massages found.

        Example:
            >>> How to use.

            >>> data_source.find_messages_by_id_from_data_provider('demo-conn1:first:1619506157132265837')
            Returns 1 message (dict).

            >>> data_source.find_messages_by_id_from_data_provider(['demo-conn1:first:1619506157132265836'])
            Returns list(dict) with 1 message.

            >>> data_source.find_messages_by_id_from_data_provider([
                'demo-conn1:first:1619506157132265836',
                'demo-conn1:first:1619506157132265833',
            ])
            Returns list(dict) with 2 messages.

        """
        msg_id_type_is_str = isinstance(messages_id, str)
        if isinstance(messages_id, str):
            messages_id = [messages_id]

        result = []
        for msg_id in messages_id:
            index = None
            if msg_id.find(".") != -1:
                msg_id, index = "".join(msg_id.split(".")[:-1]), int(msg_id[-1])

            url = f"{self.__url}/message/{msg_id}"
            logger.info(url)
            response = requests.get(url)
            try:
                answer = response.json()
            except (json.JSONDecodeError, simplejson.JSONDecodeError):
                exception_msg = (
                    f"Sorry, but the answer rpt-data-provider doesn't match the json format.\n"
                    f"Answer:{response.text}"
                )
                logger.exception(exception_msg)
                raise ValueError(exception_msg)

            if provider_adapter is not None:
                answer = provider_adapter(answer)

            if isinstance(answer, list):
                if index:
                    for message in answer:
                        if message["body"]["metadata"]["id"]["subsequence"][0] == index:
                            result.append(message)
                            break
                else:
                    result += answer
            else:
                result.append(answer)

            if len(result) > 1:
                msg_id_type_is_str = False

        return result[0] if msg_id_type_is_str else result if result else None

    def find_events_by_id_from_data_provider(
        self, events_id: Union[Iterable, str], broken_events: Optional[bool] = False
    ) -> Optional[Union[List[dict], dict, None]]:
        """Gets event/events by ids.

        Args:
            events_id: One str with EventID or list of EventsIDs.
            broken_events: If True broken events is replaced by a event stub.

        Returns:
            List[Event_dict] if you request a list or Event_dict or None if no events found.

        Example:
            >>> How to use.

            >>> data_source.find_events_by_id_from_data_provider('8bc787fe-d1b4-11eb-bae5-57b0c4472880')
            Returns 1 message (dict).

            >>> data_source.find_events_by_id_from_data_provider(['8bc787fe-d1b4-11eb-bae5-57b0c4472880'])
            Returns list(dict) with 1 event.

            >>> data_source.find_events_by_id_from_data_provider([
                '8bc787fe-d1b4-11eb-bae5-57b0c4472880',
                '6e3be13f-cab7-4653-8cb9-6e74fd95ade4:8c035903-d1b4-11eb-9278-591e568ad66e',
            ])
            Returns list(dict) with 2 events.

        """

        def __create_event_stub(broken_event_id):
            """Creates a event stub.

            Args:
                broken_event_id: Broken event id.

            Returns:
                Event Stub.
            """
            event_stub = {
                "attachedMessageIds": [],
                "batchId": "Broken_Event",
                "endTimestamp": {"nano": 0, "epochSecond": 0},
                "startTimestamp": {"nano": 0, "epochSecond": 0},
                "type": "event",
                "eventId": f"{broken_event_id}",
                "eventName": "Broken_Event",
                "eventType": "Broken_Event",
                "parentEventId": "Broken_Event",
                "successful": None,
                "isBatched": None,
            }
            return event_stub

        def __get_event(event_id: str, stub: bool):
            """Gets event from rpt-data-provider or replace on event stub.

            Args:
                event_id: Event id.
                stub: If True a broken event is replaced by a event stub.
            """
            url = f"{self.__url}/event/{event_id}"
            logger.info(url)
            response = requests.get(url)

            try:
                return response.json()
            except (json.JSONDecodeError, simplejson.JSONDecodeError):
                if stub:
                    return __create_event_stub(event_id)
                exception_msg = (
                    f"Sorry, but the answer rpt-data-provider doesn't match the json format.\n"
                    f"Answer:{response.text}"
                )
                logger.error(exception_msg)
                raise ValueError(exception_msg)

        event_id_type_is_str = isinstance(events_id, str)
        if isinstance(events_id, str):
            events_id = [events_id]
        result = []
        for id_ in events_id:
            result.append(__get_event(id_, broken_events))

        return result[0] if event_id_type_is_str else result if result else None

    @staticmethod
    def read_csv_file(*sources: str) -> Generator[str, None, None]:
        """Gets data in a stream way from csv files.

        Args:
            sources: Path to files.

        Yields:
            dict: Csv files payload.

        """
        for source in sources:
            with open(source) as data:
                for message in DictReader(data):
                    yield dict(message)<|MERGE_RESOLUTION|>--- conflicted
+++ resolved
@@ -12,11 +12,8 @@
 
 from th2_data_services.adapters import adapter_provider5, adapter_sse
 from th2_data_services.data import Data
-<<<<<<< HEAD
 from http import HTTPStatus
-=======
 from th2_data_services.filter import Filter
->>>>>>> 67bb2e96
 
 import logging
 
@@ -146,16 +143,6 @@
 
         return self.__get_data_obj(url, sse_adapter, None, cache)
 
-<<<<<<< HEAD
-    def get_messages_from_data_provider(
-        self,
-        cache: bool = False,
-        sse_adapter: bool = True,
-        provider_adapter: Optional[Callable] = adapter_provider5,
-        **kwargs,
-    ) -> Data:
-=======
-
     @staticmethod
     def _get_url(kwargs):
         result = ""
@@ -170,8 +157,13 @@
                 result += f"&{k}={v}"
         return result[1:] if result[0] == "&" else result
 
-    def get_messages_from_data_provider(self, cache: bool = False, sse_adapter: bool = True, provider_adapter: Optional[Callable] = adapter_provider5, **kwargs) -> Data:
->>>>>>> 67bb2e96
+    def get_messages_from_data_provider(
+        self,
+        cache: bool = False,
+        sse_adapter: bool = True,
+        provider_adapter: Optional[Callable] = adapter_provider5,
+        **kwargs,
+    ) -> Data:
         """Sends SSE request for getting messages.
 
         For help use this readme
@@ -227,7 +219,6 @@
 
         url = self.__url + "/search/sse/messages"
         url = f"{url}?{self._get_url(kwargs) + streams}"
-
         logger.info(url)
 
         return self.__get_data_obj(url, sse_adapter, provider_adapter, cache)
@@ -275,7 +266,7 @@
 
     def find_messages_by_id_from_data_provider(
         self, messages_id: Union[Iterable, str], provider_adapter: Optional[Callable] = adapter_provider5
-    ) -> Optional[Union[List[dict], dict, None]]:
+    ) -> Optional[Union[List[dict], dict]]:
         """Gets message/messages by ids.
 
         Args:
@@ -344,7 +335,7 @@
 
     def find_events_by_id_from_data_provider(
         self, events_id: Union[Iterable, str], broken_events: Optional[bool] = False
-    ) -> Optional[Union[List[dict], dict, None]]:
+    ) -> Optional[Union[List[dict], dict]]:
         """Gets event/events by ids.
 
         Args:
