from collections import defaultdict
from typing import Generator, Union, Iterator, Optional, Callable, Dict, List

from th2_data_services.data import Data
from th2_data_services.data_source import DataSource
from anytree import Node, RenderTree


class EventsTree:
    """
    EventsTree - is a useful wrapper for your retrieved data.

    EventsTree - is not a tree in the literal sense.
    It is an object with a dict 'events' inside which contains
    events without their body.

    EventTree contains all events inside, so it takes
    ~2.5Gb for 1 million events.

    Note:
        Take a look at the following HTML tree to understand some important terms.

        <body> <!-- ancestor (grandparent), but not parent -->
            <div> <!-- parent & ancestor -->
                <p>Hello, world!</p> <!-- child -->
                <p>Goodbye!</p> <!-- sibling -->
            </div>
        </body>

    """

    def __init__(self, data: Union[Iterator, Generator[dict, None, None], Data] = None):
        if data is None:
            data = []

        self._events = {}  # {EventID_str: Event_dict}
        self._unknown_events = defaultdict(lambda: 0)  # {parent_id: int(cnt)}
        self.build_tree(data)

    @property
    def events(self) -> dict:
        return self._events

    @property
    def unknown_events(self):
        return self._unknown_events

    def clear_events(self) -> None:
        """Clear exist events."""
        self._events = {}

    def clear_unknown_events(self) -> None:
        """Clear unknown events."""
        self._unknown_events.clear()

    def build_tree(self, data: Union[Iterator, Generator[dict, None, None]]) -> None:
        """Build or append new events to family tree.

        :param data: Events.
        """
        for event in data:
            event = event.copy()
            self.append_element(event)
        self.search_unknown_parents()

    def append_element(self, event: dict) -> None:
        """Append new event to events tree.

        Will update the event if event_id matches.
        Will remove the event from unknown_events if it in unknown_events dict.

        :param event: Event
        """
        event_id = event["eventId"]
        try:
            event.pop("body")
        except KeyError:
            pass

        if ":" in event_id:
            # event_id sometimes looks like batchId:eventId
            event_id = event_id.split(":")[-1]
        self._events[event_id] = event

        event_id = event["eventId"]
        if event_id in self._unknown_events:
            self._unknown_events.pop(event_id)

    def search_unknown_parents(self) -> dict:
        """Searches unknown events.

        :return: Unknown events.
        """
        self.clear_unknown_events()
        event: dict
        for event in self.events.values():
            parent_id = event["parentEventId"]
            if parent_id is not None:
                if ":" in parent_id:
                    # parent_id sometimes looks like batchId:eventId
                    parent_id = parent_id.split(":")[-1]

                if parent_id not in self._events:
                    parent_id = event["parentEventId"]
                    self._unknown_events[parent_id] += 1

        return self._unknown_events

    def is_in_ancestor_name(self, event: dict, event_name: str):
        """Verify event has ancestor with specified event name.

        :param event: Event parent id.
        :param event_name: Event name.
        :return: True/False.
        """
        parent_id = event.get("parentEventId")

        if parent_id is None:
            raise ValueError("event must have field 'parentEventId'")

        ancestor = self._events.get(parent_id)
        while ancestor:
            if event_name in ancestor.get("eventName"):
                return True
            ancestor = self._events.get(ancestor.get("parentEventId"))
        return False

    def is_in_ancestor_type(self, event: dict, event_type: str) -> bool:
        """Verify event has ancestor with specified event type.

        :param event: Event.
        :param event_type: Event type.
        :return: True/False.
        """
        parent_id = event.get("parentEventId")

        if parent_id is None:
            raise ValueError("event must have field 'parentEventId'")

        ancestor = self._events.get(parent_id)
        while ancestor:
            if event_type == ancestor.get("eventType"):
                return True
            ancestor = self._events.get(ancestor.get("parentEventId"))
        return False

    def get_ancestor_by_name(self, event: dict, event_name: str) -> Optional[dict]:
        """Gets event ancestor by event_name.

        :param event: Record.
        :param event_name: Event name.
        :return: Event.
        """
        parent_id = event.get("parentEventId")

        if parent_id is None:
            raise ValueError("event must have field 'parentEventId'")

        ancestor = self._events.get(parent_id)
        while ancestor:
            if event_name in ancestor.get("eventName"):
                return ancestor
            ancestor = self._events.get(ancestor.get("parentEventId"))
        return ancestor

    def get_ancestor_by_super_type(
        self,
        event: dict,
        super_type: str,
        super_type_get_func: Callable[[dict, Dict[int, dict]], str],
    ) -> Optional[dict]:
        """Gets event ancestor by super_type.

        :param event: Event.
        :param super_type: Super type.
        :param super_type_get_func: Super type get function.
        :return: Event.
        """
        parent_id = event.get("parentEventId")

        if parent_id is None:
            raise ValueError("event must have field 'parentEventId'")

        if parent_id and ":" in parent_id:
            parent_id = parent_id.split(":")[-1]

        ancestor = self._events.get(parent_id)
        while ancestor:
            if super_type == super_type_get_func(ancestor, self._events):
                return ancestor
            parent_id = ancestor.get("parentEventId")
            if parent_id and ":" in parent_id:
                parent_id = parent_id.split(":")[-1]
            ancestor = self._events.get(parent_id)
        return ancestor

    def recover_unknown_events(self, data_source: DataSource) -> None:
        """Loads unknown events from data provider and recover EventsTree.

        :param data_source: DataSources.
        """
        old_unknown_events = self._unknown_events.keys()
        while self._unknown_events:
            new_events = data_source.find_events_by_id_from_data_provider(
                self._unknown_events.keys()
            )
            if isinstance(new_events, dict):
                new_events = [new_events]
            self.build_tree(new_events)
            if self._unknown_events == old_unknown_events:
                break
            old_unknown_events = self._unknown_events.copy()

    def get_children(self, parent_event_id) -> list:
<<<<<<< HEAD
        return [e for e in self._events if e["parentEventId"] == parent_event_id]
=======
        return [e for e in self._events.values() if e['parentEventId'] == parent_event_id]

    def get_root(self):
        pass


class TreeNode(Node):
    separator = " | "

    def __str__(self):
        s = ''
        for pre, fill, node in RenderTree(self):
            s += "%s%s\n" % (pre, node.name)
        return s


class EventsTree2:
    """
    EventsTree2 - experimental tree.
    """

    def __init__(self, data: Union[Iterator, Generator[dict, None, None], Data] = None, ds=None):
        if data is None:
            data = []

        self.data_source = ds
        self._nodes = []
        self.roots: List[TreeNode] = []
        self.events_ids = []
        self.parent_events_ids = set()

        self.build_tree(data)

    def build_tree(self, data: Union[Iterator, Generator[dict, None, None]]) -> None:
        """Build or append new events to family tree.

        :param data: Events.
        """
        for event in data:
            event = event.copy()

            event_id = event["eventId"]
            try:
                event.pop("body")
            except KeyError:
                pass

            self._nodes.append(TreeNode(name=event['eventName'], data=event))
            self.events_ids.append(event_id)
            self.parent_events_ids.add(event["parentEventId"])

        unknown_parents_ids: list = self._get_unknown_parents_ids()

        # restore them
        restored_events = self._get_unknown_events(unknown_parents_ids)

        for event in restored_events:
            event = event.copy()

            try:
                event.pop("body")
            except KeyError:
                pass

            self._nodes.append(TreeNode(name=event['eventName'], data=event))


        # search roots
        node: Node
        for node in self._nodes.copy():
            if node.data['parentEventId'] is None:
                print(node.data['parentEventId'])
                self.roots.append(node)
                self._nodes.remove(node)

        def x(roots):
            if len(self._nodes) != 0:
                new_roots = []
                for node in self._nodes.copy():
                    for root_node in roots:
                        if node.data['parentEventId'] == root_node.data['eventId']:
                            node.parent = root_node
                            self._nodes.remove(node)
                            new_roots.append(node)
                x(new_roots)
            else:
                return None

        x(self.roots)

    def _get_unknown_events(self, unknown_parents):
        if unknown_parents:
            new_events: list = self.data_source.find_events_by_id_from_data_provider(
                unknown_parents
            )
            print(new_events)
            unknown_parents2 = set()
            for e in new_events:
                parent_event_id = e['parentEventId']
                if parent_event_id is not None:
                    unknown_parents2.add(parent_event_id)

            new_events += self._get_unknown_events(unknown_parents2)

            return new_events
        else:
            return []

    def _get_unknown_parents_ids(self) -> list:
        """Searches unknown events.

        :return: Unknown events.
        """
        unknown_parents_ids = []

        for parent_id in self.parent_events_ids:
            if parent_id is not None:
                if parent_id not in self.events_ids:
                    unknown_parents_ids.append(parent_id)

        return unknown_parents_ids
>>>>>>> 81973d69
<|MERGE_RESOLUTION|>--- conflicted
+++ resolved
@@ -164,10 +164,10 @@
         return ancestor
 
     def get_ancestor_by_super_type(
-        self,
-        event: dict,
-        super_type: str,
-        super_type_get_func: Callable[[dict, Dict[int, dict]], str],
+            self,
+            event: dict,
+            super_type: str,
+            super_type_get_func: Callable[[dict, Dict[int, dict]], str],
     ) -> Optional[dict]:
         """Gets event ancestor by super_type.
 
@@ -212,13 +212,7 @@
             old_unknown_events = self._unknown_events.copy()
 
     def get_children(self, parent_event_id) -> list:
-<<<<<<< HEAD
-        return [e for e in self._events if e["parentEventId"] == parent_event_id]
-=======
-        return [e for e in self._events.values() if e['parentEventId'] == parent_event_id]
-
-    def get_root(self):
-        pass
+        return [e for e in self._events.values() if e["parentEventId"] == parent_event_id]
 
 
 class TreeNode(Node):
@@ -280,7 +274,6 @@
                 pass
 
             self._nodes.append(TreeNode(name=event['eventName'], data=event))
-
 
         # search roots
         node: Node
@@ -335,5 +328,4 @@
                 if parent_id not in self.events_ids:
                     unknown_parents_ids.append(parent_id)
 
-        return unknown_parents_ids
->>>>>>> 81973d69
+        return unknown_parents_ids