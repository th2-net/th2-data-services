--- conflicted
+++ resolved
@@ -6,20 +6,12 @@
 from th2_data_services.provider.v5.filters.event_filters import TypeFilter
 from th2_data_services.utils import event_utils, script_report_utils
 import th2_data_services
-<<<<<<< HEAD
-from th2_data_services.utils import event_utils
-from th2_data_services.utils import script_report_utils
 
 
 # TODO
 #   1. We cannot leave it as is because ds-core doesn't know anything about provider
 #   2. It's more better to create a special command for that
-def download_events(
-    str_time_start, str_time_end, ds_url, add_earlier_parents=False, events_cache_file="events_download.pickle"
-):  # noqa
-=======
-
-
+#   (unfortunately we cannot do it now because we cannot change Data object in the map func)
 def download_events(
     start_timestamp: str,
     end_timestamp: str,
@@ -39,7 +31,6 @@
     Returns:
         Data
     """
->>>>>>> ccedd4a3
     th2_data_services.INTERACTIVE_MODE = True
 
     start = datetime.now()
@@ -50,11 +41,8 @@
             start_timestamp=datetime.fromisoformat(start_timestamp),
             end_timestamp=datetime.fromisoformat(end_timestamp),
             attached_messages=True,
-<<<<<<< HEAD
             filters=[TypeFilter(["Checkpoint for session", "Checkpoint"], negative=True)],
-=======
-            filters=[TypeFilter(["Checkpoint for session", "Checkpoint"], negative=True)],  # TODO: Add custom filters?
->>>>>>> ccedd4a3
+            # TODO: Add custom filters?
             cache=True,
         )
     )
@@ -82,19 +70,6 @@
 
 
 def download_events_and_messages(
-<<<<<<< HEAD
-    str_time_start,
-    str_time_end,
-    ds_url,
-    add_earlier_parents=False,
-    events_cache_file="events_download.pickle",
-    messages_cache_file="messages.pickle",
-):  # noqa
-    events = download_events(
-        str_time_start,
-        str_time_end,
-        ds_url,
-=======
     start_timestamp: str,
     end_timestamp: str,
     provider_url: str,
@@ -119,33 +94,20 @@
         start_timestamp,
         end_timestamp,
         provider_url,
->>>>>>> ccedd4a3
         add_earlier_parents=add_earlier_parents,
         events_cache_file=events_cache_file,
     )
 
-<<<<<<< HEAD
-    attached_messages_stats = event_utils.total.get_attached_messages_totals(events)
-    sessions_set = set()
-    for session in attached_messages_stats.keys():
-        sessions_set.add(session[: session.index(":")])
-=======
     attached_messages_stats = event_utils.get_attached_messages_totals(events)
     sessions_set = set(session[: session.index(":")] for session in attached_messages_stats)
->>>>>>> ccedd4a3
     print("Session list: ", sessions_set)
     start = datetime.now()
     print("Data Services Messages Download Started :", start)
     data_source_messages = HTTPProvider5DataSource(provider_url)
     messages: Data = data_source_messages.command(
         http.GetMessages(
-<<<<<<< HEAD
-            start_timestamp=datetime.fromisoformat(str_time_start),
-            end_timestamp=datetime.fromisoformat(str_time_end),
-=======
             start_timestamp=datetime.fromisoformat(start_timestamp),
             end_timestamp=datetime.fromisoformat(end_timestamp),
->>>>>>> ccedd4a3
             stream=list(sessions_set),
             cache=True,
         )
@@ -159,20 +121,12 @@
     return events, messages
 
 
-<<<<<<< HEAD
-def prepare_story_from_storage(ds_url, story_items_list, event_body_processors=None):  # noqa
-    smart = set()
-    messages_ids = set()
-    events_ids = set()
-    script_report_utils.collect_ids_for_story(story_items_list, smart, events_ids, messages_ids)
-=======
 def prepare_story_from_storage(provider_url: str, story_items: List, event_body_processors=None):  # noqa
     # TODO: Add docstrings.
     smart = set()
     messages_ids = set()
     events_ids = set()
     script_report_utils.collect_ids_for_story(story_items, smart, events_ids, messages_ids)
->>>>>>> ccedd4a3
 
     if len(smart) > 0:
         raise SystemError("Smart Reports elements are not supported")
@@ -188,10 +142,6 @@
         events = data_source.command(http.GetEventsById(e_list, True))
 
     result = script_report_utils.prepare_story(
-<<<<<<< HEAD
-        story_items_list, json_path=None, events=events, event_body_processors=event_body_processors, messages=messages
-=======
         story_items, json_path=None, events=events, event_body_processors=event_body_processors, messages=messages
->>>>>>> ccedd4a3
     )
     return result