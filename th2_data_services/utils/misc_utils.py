#  Copyright 2023 Exactpro (Exactpro Systems Limited)
#
#  Licensed under the Apache License, Version 2.0 (the "License");
#  you may not use this file except in compliance with the License.
#  You may obtain a copy of the License at
#
#      http://www.apache.org/licenses/LICENSE-2.0
#
#  Unless required by applicable law or agreed to in writing, software
#  distributed under the License is distributed on an "AS IS" BASIS,
#  WITHOUT WARRANTIES OR CONDITIONS OF ANY KIND, either express or implied.
#  See the License for the specific language governing permissions and
#  limitations under the License.
import pprint
from collections import defaultdict
from typing import Any, Callable, Dict, Iterable, List, Tuple
from datetime import datetime, timezone

from deprecated.classic import deprecated

from th2_data_services.utils._types import Th2Event

# TODO - we have special converters for it in ds-2.0 (ProtobufTimestampConverter)
from th2_data_services.utils.aggregation_classes import CategoryFrequencies, FrequencyCategoryTable
from th2_data_services.utils.time import (
    timestamp_aggregation_key,
    timestamp_rounded_down,
    time_str_to_seconds,
    round_timestamp_string_aggregation,
)


# TODO - we have get_objects_frequencies and get_objects_frequencies2 -- we need to unify it


@deprecated(reason='Use "get_objects_frequencies2" instead. It provides more advantages.')
def get_objects_frequencies(
    objects_stream: Iterable[Th2Event],
    categories: List,  # TODO - can be None to collect all values or []
    categorizer: Callable,
    timestamp_function: Callable,
    aggregation_level: str = "seconds",
    object_expander: Callable = None,
    objects_filter: Callable = None,
) -> CategoryFrequencies:
    """Returns objects frequencies based on categorizer.

    Returns timestamps in UTC format.

    Args:
        objects_stream: Objects stream
        categories: Categories list
        categorizer: Categorizer function
        timestamp_function: Timestamp function
        aggregation_level: Aggregation level
        object_expander: Object expander function
        objects_filter: Object filter function

    Returns:
        List[List]
    """
    frequencies = {}
    anchor = 0
    categories_set = set()
    for obj in objects_stream:
        expanded_objects = [obj] if object_expander is None else object_expander(obj)
        for expanded_object in expanded_objects:
            if objects_filter is not None:
                if not objects_filter(expanded_object):
                    continue

            if anchor == 0:
                anchor = timestamp_function(expanded_object)

            if not categories:
                epoch = timestamp_aggregation_key(
                    anchor, timestamp_function(expanded_object), aggregation_level
                )
                category = categorizer(expanded_object)
                categories_set.add(category)
                if epoch not in frequencies:
                    frequencies[epoch] = {category: 1}
                elif category not in frequencies[epoch]:
                    frequencies[epoch][category] = 1
                else:
                    frequencies[epoch][category] += 1
            else:
                for i in range(len(categories)):
                    if categorizer(expanded_object) == categories[i]:
                        epoch = timestamp_aggregation_key(
                            anchor, timestamp_function(expanded_object), aggregation_level
                        )
                        if epoch not in frequencies:
                            frequencies[epoch] = [0] * len(categories)
                        frequencies[epoch][i] += 1

    header = ["timestamp"]
    if categories:
        header.extend(categories)
    else:
        header.extend(categories_set)

    results = [header]
    timestamps = list(sorted(frequencies.keys()))
    for timestamp in timestamps:
        line = [datetime.fromtimestamp(timestamp, tz=timezone.utc).strftime("%Y-%m-%dT%H:%M:%S")]
        if categories:
            line.extend(frequencies[timestamp])
        else:
            for category in categories_set:
                line.append(frequencies[timestamp][category]) if category in frequencies[
                    timestamp
                ] else line.append(0)

        results.append(line)

    return CategoryFrequencies(results)


# STREAMABLE
def get_objects_frequencies2(
    objects_stream: Iterable[Th2Event],
    categories: List[str],  # TODO - can be None to collect all values or []
    categorizer: Callable,
    timestamp_function: Callable,
    aggregation_level: str = "seconds",
    object_expander: Callable = None,
    objects_filter: Callable = None,
<<<<<<< HEAD
    gap_mode: int = 1,
    zero_anchor: bool = False,
=======
    include_total: bool = False,
>>>>>>> c93a3972
) -> FrequencyCategoryTable:
    # TODO - used by both messages and events get_category_frequencies
    """Returns objects frequencies based on categorizer.

    Returns timestamps in UTC format.

    Args:
        objects_stream: Objects stream
        categories: Categories list
        categorizer: Categorizer function
        timestamp_function: Timestamp function
        aggregation_level: Aggregation level
        object_expander: Object expander function
        objects_filter: Object filter function
<<<<<<< HEAD
        gap_mode: 1 - Every range starts with actual message timestamp, 2 - Ranges are split equally, 3 - Same as 2, but filled with empty ranges in between
        zero_anchor: If False anchor used is first timestamp from message, if True anchor is 0
=======
        include_total: Will add Total column if True.
>>>>>>> c93a3972

    Returns:
        List[List]

    Examples:
        It'll return the table like this.
        +--------+---------------------+-------------------+------------+---------------+---------+
        |        | timestamp           | ExecutionReport   | NewOrder   | OrderCancel   |   Total |
        +========+=====================+===================+============+===============+=========+
        |        | 2023-08-13T08:53:05 | 1                 | 1          | 2             |       4 |
        +--------+---------------------+-------------------+------------+---------------+---------+
        |        | 2023-08-14T08:53:05 | 1                 | 1          | 2             |       4 |
        +--------+---------------------+-------------------+------------+---------------+---------+
        |        | 2023-08-15T08:53:05 | 0                 | 1          | 2             |       3 |
        +--------+---------------------+-------------------+------------+---------------+---------+
        |        | 2023-08-16T08:53:05 | 0                 | 1          | 1             |       2 |
        +--------+---------------------+-------------------+------------+---------------+---------+
        |        | 2023-08-17T08:53:05 | 1                 | 0          | 1             |       2 |
        +--------+---------------------+-------------------+------------+---------------+---------+
        |        | 2023-08-18T08:53:05 | 0                 | 1          | 0             |       1 |
        +--------+---------------------+-------------------+------------+---------------+---------+
        |        | 2023-08-19T08:53:05 | 1                 | 0          | 1             |       2 |
        +--------+---------------------+-------------------+------------+---------------+---------+
        |        | 2023-08-20T08:53:05 | 0                 | 1          | 1             |       2 |
        +--------+---------------------+-------------------+------------+---------------+---------+
        |        | 2023-08-21T08:53:05 | 1                 | 2          | 0             |       3 |
        +--------+---------------------+-------------------+------------+---------------+---------+
        |        | 2023-08-22T08:53:05 | 1                 | 0          | 0             |       1 |
        +--------+---------------------+-------------------+------------+---------------+---------+
        |        | 2023-08-23T08:53:05 | 0                 | 4          | 1             |       5 |
        +--------+---------------------+-------------------+------------+---------------+---------+
        |        | 2023-08-24T08:53:05 | 0                 | 1          | 0             |       1 |
        +--------+---------------------+-------------------+------------+---------------+---------+
        | count  |                     |                   |            |               |      12 |
        +--------+---------------------+-------------------+------------+---------------+---------+
        | totals |                     | 6                 | 13         | 11            |      30 |
        +--------+---------------------+-------------------+------------+---------------+---------+
    """
    TOTAL_FIELD = "Total"
    frequencies = {}
    anchor = 0
    categories_set = set()
<<<<<<< HEAD
    object_list = []
    for obj in objects_stream:
        object_list += [obj] if object_expander is None else object_expander(obj)

    object_list = sorted(object_list, key=timestamp_function)

    for obj in object_list:
        if objects_filter is not None:
            if not objects_filter(obj):
                continue
=======
    if include_total:
        categories_set.add(TOTAL_FIELD)
    obj = None

    try:
        for obj in objects_stream:
            expanded_objects = [obj] if object_expander is None else object_expander(obj)
            for expanded_object in expanded_objects:
                if objects_filter is not None:
                    if not objects_filter(expanded_object):
                        continue

                if anchor == 0:
                    anchor = timestamp_function(expanded_object)

                if not categories:
                    seconds_int = timestamp_aggregation_key(
                        anchor, timestamp_function(expanded_object), aggregation_level
                    )
                    if include_total:
                        if seconds_int not in frequencies:
                            frequencies[seconds_int] = {TOTAL_FIELD: 0}
                        if TOTAL_FIELD not in frequencies[seconds_int]:
                            frequencies[seconds_int][TOTAL_FIELD] = 1
                        else:
                            frequencies[seconds_int][TOTAL_FIELD] += 1
                    category = categorizer(expanded_object)
                    categories_set.add(category)
                    if seconds_int not in frequencies:
                        frequencies[seconds_int] = {category: 0}
                    elif category not in frequencies[seconds_int]:
                        frequencies[seconds_int][category] = 1
                    else:
                        frequencies[seconds_int][category] += 1
                else:
                    if include_total:
                        seconds_int = timestamp_aggregation_key(
                            anchor, timestamp_function(expanded_object), aggregation_level
                        )
                        if seconds_int not in frequencies:
                            frequencies[seconds_int] = [0] * (len(categories) + 1)
                        frequencies[seconds_int][len(categories)] += 1
                    for i in range(len(categories)):
                        if categorizer(expanded_object) == categories[i]:
                            seconds_int = timestamp_aggregation_key(
                                anchor, timestamp_function(expanded_object), aggregation_level
                            )
                            if seconds_int not in frequencies:
                                frequencies[seconds_int] = (
                                    [0] * (len(categories) + 1)
                                    if include_total
                                    else [0] * len(categories)
                                )
                            frequencies[seconds_int][i] += 1
    except KeyError:
        # Print the object if a user provided wrong categorizer.
        if obj is not None:
            print(f"Problem object: \n" f"{pprint.pformat(obj)}")
        raise
>>>>>>> c93a3972

        if not zero_anchor:
            if anchor == 0:
                anchor = timestamp_rounded_down(timestamp_function(obj), aggregation_level)
            if (
                gap_mode == 1
                and timestamp_aggregation_key(anchor, timestamp_function(obj), aggregation_level) != anchor
            ):
                anchor = timestamp_rounded_down(timestamp_function(obj), aggregation_level)
        if not categories:
            epoch = timestamp_aggregation_key(anchor, timestamp_function(obj), aggregation_level)
            category = categorizer(obj)
            categories_set.add(category)
            if epoch not in frequencies:
                frequencies[epoch] = {category: 1}
            elif category not in frequencies[epoch]:
                frequencies[epoch][category] = 1
            else:
                frequencies[epoch][category] += 1
        else:
            for i in range(len(categories)):
                if categorizer(obj) == categories[i]:
                    epoch = timestamp_aggregation_key(anchor, timestamp_function(obj), aggregation_level)
                    if epoch not in frequencies:
                        frequencies[epoch] = [0] * len(categories)
                    frequencies[epoch][i] += 1

    header = ["timestamp_start", "timestamp_end"]
    if categories:
        header.extend(categories)
        if include_total:
            header.append(TOTAL_FIELD)
    else:
        header.extend(categories_set)

    results = [header]
    timestamps = list(sorted(frequencies.keys()))
<<<<<<< HEAD

    if gap_mode == 3:
        last_timestamp = timestamps[0]
        timestamps_with_zeros = [timestamps[0]]
        for timestamp in timestamps[1:]:
            for zero_timestamp in range(
                last_timestamp + time_str_to_seconds(aggregation_level),
                timestamp,
                time_str_to_seconds(aggregation_level),
            ):
                timestamps_with_zeros.append(zero_timestamp)
                frequencies[zero_timestamp] = []
            timestamps_with_zeros.append(timestamp)
            last_timestamp = timestamp
        timestamps = timestamps_with_zeros
=======
    # Expected that timestamp is seconds.
>>>>>>> c93a3972
    for timestamp in timestamps:
        st_string = round_timestamp_string_aggregation(timestamp, aggregation_level)
        et_string = round_timestamp_string_aggregation(
            timestamp + time_str_to_seconds(aggregation_level), aggregation_level
        )
        line = [st_string, et_string]
        if categories:
            line.extend(frequencies[timestamp])
        else:
            for category in categories_set:
                line.append(frequencies[timestamp][category]) if category in frequencies[
                    timestamp
                ] else line.append(0)

        results.append(line)

    r = FrequencyCategoryTable(header=header, rows=results[1:])
    if not categories and include_total:
        # Put TOTAL_FIELD in the end of the header.
        categories_names = categories_set.copy()
        categories_names.remove(TOTAL_FIELD)
        sorted_categories_names = ["timestamp"] + sorted(categories_names)
        sorted_categories_names.append(TOTAL_FIELD)
        r = r.change_columns_order(sorted_categories_names)

    return r


# STREAMABLE (?)
def analyze_stream_sequence(
    stream: Iterable[Th2Event],
    sequence_extractor: Callable,
    timestamp_extractor: Callable,
    seq_filter: Callable = None,
    object_expander: Callable = None,
) -> List[Dict]:
    """Analyzes stream sequence.

    Args:
        stream: Sequence of objects
        sequence_extractor: Sequence extractor function
        timestamp_extractor: Timestamp extractor function
        seq_filter: Sequence filter function
        object_expander: Object expander function

    Returns:
        List[Dict]
    """
    stream_list = []  # SortedKeyList(key=lambda t: t[0])
    zero_indexes = 0
    for obj in stream:
        expanded_objects = [obj] if object_expander is None else object_expander(obj)
        for expanded_object in expanded_objects:
            if seq_filter is not None and not seq_filter(expanded_object):
                continue
            seq = sequence_extractor(expanded_object)
            if seq == 0:
                zero_indexes += 1
                continue

            stream_list.append((seq, timestamp_extractor(expanded_object)))

    result = []
    if len(stream_list) == 0:
        result.append({"type": "summary", "is_empty": True})
        return result

    if zero_indexes > 0:
        result.append({"type": "summary", "zero_sequence_numbers": zero_indexes})

    print(f"Got stream len = {len(stream_list)}")

    # split into intervals between
    stream_list.sort(key=lambda t: t[1])
    prev_start = 0
    chunks = []
    for i in range(1, len(stream_list)):
        if stream_list[i][0] < stream_list[i - 1][0]:
            chunks.append(stream_list[prev_start:i])  # New chunk
            prev_start = i

    chunks.append(stream_list[prev_start:])  # New chunk
    print(f"Got {len(chunks)} chunks")

    # check gaps in each interval
    for chunk in chunks:
        chunk.sort(key=lambda t: t[0])
        result.append(
            {
                "type": "chunk_summary",
                "seq_1": chunk[0][0],
                "seq_2": chunk[len(chunk) - 1][0],
                "timestamp_1": chunk[0][1],
                "timestamp_2": chunk[len(chunk) - 1][1],
            }
        )

        prev_seq = -1
        prev_time = None
        for entry in chunk:
            curr_seq = entry[0]
            curr_time = entry[1]
            if prev_seq != -1:
                if curr_seq - prev_seq > 1:
                    result.append(
                        {
                            "type": "gap",
                            "seq_1": prev_seq,
                            "seq_2": curr_seq,
                            "timestamp_1": prev_time,
                            "timestamp_2": curr_time,
                        }
                    )
                if curr_seq == prev_seq:
                    result.append(
                        {
                            "type": "duplicate",
                            "seq": prev_seq,
                            "timestamp_1": prev_time,
                            "timestamp_2": curr_time,
                        }
                    )
            prev_seq = curr_seq
            prev_time = curr_time

    return result


# STREAMABLE ?
def process_objects_stream(
    stream: Iterable[Th2Event], processors: List[Tuple[Callable, Dict]], expander: Callable = None
) -> None:
    """Processes object stream with processors.

    Args:
        stream: Object stream
        processors: Processor function: params
        expander: Object expander function

    """
    for obj in stream:
        if expander is None:
            for processor, params in processors:
                processor(obj, **params)
        else:
            expaned_objects = expander(obj)
            for expaned_object in expaned_objects:
                for processor, params in processors:
                    processor(expaned_object, **params)


# TODO: Is this useful?
#   similar to totals for events, but evenets also have status field
def get_category_totals_p(
    obj: Dict, categorizer: Callable, obj_filter: Callable, result
) -> Any:  # noqa
    # TODO: Add docstings
    if obj is None:
        return get_category_totals_p, {
            "categorizer": categorizer,
            "obj_filter": obj_filter,
            "result": result,
        }

    if obj_filter is not None and not obj_filter(obj):
        return None

    category = categorizer(obj)
    if category not in result:
        result[category] = 1
    else:
        result[category] = result[category] + 1

    return None


def get_category_examples_p(
<<<<<<< HEAD
    obj: Dict, categorizer: Callable, obj_filter: Callable, cat_filter: Callable, max_qty: int, result
) -> Any:  # noqa
    # TODO - add docstring
=======
    obj: Dict,
    categorizer: Callable,
    obj_filter: Callable,
    cat_filter: Callable,
    max_qty: int,
    result,
) -> Any:  # noqa
>>>>>>> c93a3972
    if obj is None:
        return get_category_examples_p, {
            "categorizer": categorizer,
            "obj_filter": obj_filter,
            "cat_filter": cat_filter,
            "max_qty": max_qty,
            "result": result,
        }
    if obj_filter is not None and not obj_filter(obj):
        return None

    category = categorizer(obj)
    if cat_filter is not None and not cat_filter(category):
        return None

    if category not in result:
        result[category] = [obj]
        return None
    if len(result[category]) < max_qty:
        result[category].append(obj)


# TODO: Is this useful?
#   Used by get_category_measurement_p
def update_int_measurement(metric: int, measurement_data):  # noqa
    # TODO: Add docstings
    count = 1
    if "count" in measurement_data:
        count = measurement_data["count"]

    m_avg = float(metric)
    m_max = metric
    m_min = metric
    if count > 1:
        m_prev_avg = measurement_data["avg"]
        m_avg = m_prev_avg * count / (count + 1) + float(metric) / (count + 1)
        m_max = measurement_data["max"]
        m_min = measurement_data["min"]
        if metric > m_max:
            m_max = metric
        if metric < m_min:
            m_min = metric

    measurement_data["count"] = count + 1
    measurement_data["avg"] = m_avg
    measurement_data["min"] = m_min
    measurement_data["max"] = m_max

    if "distr" not in measurement_data:
        measurement_data["distr"] = {metric: 1}
    else:
        if metric not in measurement_data["distr"]:
            measurement_data["distr"][metric] = 1
        else:
            measurement_data["distr"][metric] += 1


# TODO: Is this useful?
def get_category_measurement_p(obj, categorizer, measurement_func, obj_filter, result):  # noqa
    # TODO: Add docstrings

    if obj is None:
        return get_category_measurement_p, {
            "categorizer": categorizer,
            "measurement_func": measurement_func,
            "obj_filter": obj_filter,
            "result": result,
        }

    if obj_filter is not None and not obj_filter(obj):
        return None

    category = categorizer(obj)
    value = measurement_func(obj)
    data_point = {}
    if category not in result:
        result[category] = data_point
    else:
        data_point = result[category]

    update_int_measurement(value, data_point)
    return None


# STREAMABLE
def create_qty_distribution(categories: Dict, category_filter: Callable) -> Dict:
    """Returns qty distribution.

    Args:
        categories: Categories dictionary
        category_filter: Category filter

    Returns:
        Dict
    """
    result = defaultdict(int)
    for key, value in categories.items():
        if category_filter(key):
            result[value] += 1

    return result


def calc_percentile_in_measurement_dict(d):  # noqa
<<<<<<< HEAD
    # TODO - add docstring
=======
    # TODO - something strange ..
    #   nothing uses it.
    #   it doesn't return anything
>>>>>>> c93a3972
    for item in d.values():
        distr = item["distr"]
        total = item["count"]
        x_series = list(distr.keys())
        x_series.sort()
        sum = 0
        x_prev = 0
        for x in x_series:
            sum += distr[x]
            if sum > 0.5 * total:
                if "max50" not in item:
                    item["max50"] = x_prev
            if sum > 0.9 * total:
                if "max90" not in item:
                    item["max90"] = x_prev
            if sum > 0.99 * total:
                if "max99" not in item:
                    item["max99"] = x_prev
            if sum > 0.999 * total:
                if "max99.9" not in item:
                    item["max99.9"] = x_prev
            x_prev = x

        if "max50" not in item:
            item["max50"] = x_prev
        if "max90" not in item:
            item["max90"] = x_prev
        if "max99" not in item:
            item["max99"] = x_prev
        if "max99.9" not in item:
            item["max99.9"] = x_prev<|MERGE_RESOLUTION|>--- conflicted
+++ resolved
@@ -126,12 +126,9 @@
     aggregation_level: str = "seconds",
     object_expander: Callable = None,
     objects_filter: Callable = None,
-<<<<<<< HEAD
     gap_mode: int = 1,
     zero_anchor: bool = False,
-=======
     include_total: bool = False,
->>>>>>> c93a3972
 ) -> FrequencyCategoryTable:
     # TODO - used by both messages and events get_category_frequencies
     """Returns objects frequencies based on categorizer.
@@ -146,12 +143,9 @@
         aggregation_level: Aggregation level
         object_expander: Object expander function
         objects_filter: Object filter function
-<<<<<<< HEAD
         gap_mode: 1 - Every range starts with actual message timestamp, 2 - Ranges are split equally, 3 - Same as 2, but filled with empty ranges in between
         zero_anchor: If False anchor used is first timestamp from message, if True anchor is 0
-=======
         include_total: Will add Total column if True.
->>>>>>> c93a3972
 
     Returns:
         List[List]
@@ -194,7 +188,6 @@
     frequencies = {}
     anchor = 0
     categories_set = set()
-<<<<<<< HEAD
     object_list = []
     for obj in objects_stream:
         object_list += [obj] if object_expander is None else object_expander(obj)
@@ -205,67 +198,6 @@
         if objects_filter is not None:
             if not objects_filter(obj):
                 continue
-=======
-    if include_total:
-        categories_set.add(TOTAL_FIELD)
-    obj = None
-
-    try:
-        for obj in objects_stream:
-            expanded_objects = [obj] if object_expander is None else object_expander(obj)
-            for expanded_object in expanded_objects:
-                if objects_filter is not None:
-                    if not objects_filter(expanded_object):
-                        continue
-
-                if anchor == 0:
-                    anchor = timestamp_function(expanded_object)
-
-                if not categories:
-                    seconds_int = timestamp_aggregation_key(
-                        anchor, timestamp_function(expanded_object), aggregation_level
-                    )
-                    if include_total:
-                        if seconds_int not in frequencies:
-                            frequencies[seconds_int] = {TOTAL_FIELD: 0}
-                        if TOTAL_FIELD not in frequencies[seconds_int]:
-                            frequencies[seconds_int][TOTAL_FIELD] = 1
-                        else:
-                            frequencies[seconds_int][TOTAL_FIELD] += 1
-                    category = categorizer(expanded_object)
-                    categories_set.add(category)
-                    if seconds_int not in frequencies:
-                        frequencies[seconds_int] = {category: 0}
-                    elif category not in frequencies[seconds_int]:
-                        frequencies[seconds_int][category] = 1
-                    else:
-                        frequencies[seconds_int][category] += 1
-                else:
-                    if include_total:
-                        seconds_int = timestamp_aggregation_key(
-                            anchor, timestamp_function(expanded_object), aggregation_level
-                        )
-                        if seconds_int not in frequencies:
-                            frequencies[seconds_int] = [0] * (len(categories) + 1)
-                        frequencies[seconds_int][len(categories)] += 1
-                    for i in range(len(categories)):
-                        if categorizer(expanded_object) == categories[i]:
-                            seconds_int = timestamp_aggregation_key(
-                                anchor, timestamp_function(expanded_object), aggregation_level
-                            )
-                            if seconds_int not in frequencies:
-                                frequencies[seconds_int] = (
-                                    [0] * (len(categories) + 1)
-                                    if include_total
-                                    else [0] * len(categories)
-                                )
-                            frequencies[seconds_int][i] += 1
-    except KeyError:
-        # Print the object if a user provided wrong categorizer.
-        if obj is not None:
-            print(f"Problem object: \n" f"{pprint.pformat(obj)}")
-        raise
->>>>>>> c93a3972
 
         if not zero_anchor:
             if anchor == 0:
@@ -277,34 +209,47 @@
                 anchor = timestamp_rounded_down(timestamp_function(obj), aggregation_level)
         if not categories:
             epoch = timestamp_aggregation_key(anchor, timestamp_function(obj), aggregation_level)
+            if include_total:
+                if epoch not in frequencies:
+                    frequencies[epoch] = {TOTAL_FIELD: 0}
+                if TOTAL_FIELD not in frequencies[epoch]:
+                    frequencies[epoch][TOTAL_FIELD] = 1
+                else:
+                    frequencies[epoch][TOTAL_FIELD] += 1
             category = categorizer(obj)
             categories_set.add(category)
             if epoch not in frequencies:
-                frequencies[epoch] = {category: 1}
-            elif category not in frequencies[epoch]:
+                frequencies[epoch] = {category: 0}
+            if category not in frequencies[epoch]:
                 frequencies[epoch][category] = 1
             else:
                 frequencies[epoch][category] += 1
         else:
-            for i in range(len(categories)):
-                if categorizer(obj) == categories[i]:
+            for category in categories:
+                if categorizer(obj) == category:
                     epoch = timestamp_aggregation_key(anchor, timestamp_function(obj), aggregation_level)
                     if epoch not in frequencies:
-                        frequencies[epoch] = [0] * len(categories)
-                    frequencies[epoch][i] += 1
+                        frequencies[epoch] = {category: 0}
+                    if category not in frequencies[epoch]:
+                        frequencies[epoch][category] = 0
+                    frequencies[epoch][category] += 1
+                    if include_total:
+                        if TOTAL_FIELD not in frequencies[epoch]:
+                            frequencies[epoch][TOTAL_FIELD] = 0
+                        frequencies[epoch][TOTAL_FIELD] += 1
 
     header = ["timestamp_start", "timestamp_end"]
     if categories:
         header.extend(categories)
-        if include_total:
-            header.append(TOTAL_FIELD)
     else:
         header.extend(categories_set)
+    
+    if include_total:
+            header.append(TOTAL_FIELD)
 
     results = [header]
     timestamps = list(sorted(frequencies.keys()))
-<<<<<<< HEAD
-
+    # Expected that timestamp is seconds.
     if gap_mode == 3:
         last_timestamp = timestamps[0]
         timestamps_with_zeros = [timestamps[0]]
@@ -319,9 +264,7 @@
             timestamps_with_zeros.append(timestamp)
             last_timestamp = timestamp
         timestamps = timestamps_with_zeros
-=======
-    # Expected that timestamp is seconds.
->>>>>>> c93a3972
+
     for timestamp in timestamps:
         st_string = round_timestamp_string_aggregation(timestamp, aggregation_level)
         et_string = round_timestamp_string_aggregation(
@@ -329,12 +272,14 @@
         )
         line = [st_string, et_string]
         if categories:
-            line.extend(frequencies[timestamp])
+            line.extend(frequencies[timestamp].values())
         else:
             for category in categories_set:
                 line.append(frequencies[timestamp][category]) if category in frequencies[
                     timestamp
                 ] else line.append(0)
+            if include_total:
+                line.append(sum(line[2:]))
 
         results.append(line)
 
@@ -342,8 +287,7 @@
     if not categories and include_total:
         # Put TOTAL_FIELD in the end of the header.
         categories_names = categories_set.copy()
-        categories_names.remove(TOTAL_FIELD)
-        sorted_categories_names = ["timestamp"] + sorted(categories_names)
+        sorted_categories_names = ["timestamp_start", "timestamp_end"] + sorted(categories_names)
         sorted_categories_names.append(TOTAL_FIELD)
         r = r.change_columns_order(sorted_categories_names)
 
@@ -499,11 +443,6 @@
 
 
 def get_category_examples_p(
-<<<<<<< HEAD
-    obj: Dict, categorizer: Callable, obj_filter: Callable, cat_filter: Callable, max_qty: int, result
-) -> Any:  # noqa
-    # TODO - add docstring
-=======
     obj: Dict,
     categorizer: Callable,
     obj_filter: Callable,
@@ -511,7 +450,6 @@
     max_qty: int,
     result,
 ) -> Any:  # noqa
->>>>>>> c93a3972
     if obj is None:
         return get_category_examples_p, {
             "categorizer": categorizer,
@@ -616,13 +554,9 @@
 
 
 def calc_percentile_in_measurement_dict(d):  # noqa
-<<<<<<< HEAD
-    # TODO - add docstring
-=======
     # TODO - something strange ..
     #   nothing uses it.
     #   it doesn't return anything
->>>>>>> c93a3972
     for item in d.values():
         distr = item["distr"]
         total = item["count"]
