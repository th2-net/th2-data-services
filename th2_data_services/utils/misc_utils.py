--- conflicted
+++ resolved
@@ -1,14 +1,9 @@
 from collections import defaultdict
-<<<<<<< HEAD
-from typing import List, Dict, Callable, Any, Tuple
-=======
-from typing import List, Dict, Union, Callable, Any, Tuple, Iterable
->>>>>>> ccedd4a3
+from typing import Any, Callable, Dict, Iterable, List, Tuple
 from tabulate import tabulate
 from datetime import datetime
 
 from th2_data_services.events_tree.events_tree import Th2Event
-
 
 # TODO - we have special converters for it in ds-2.0 (ProtobufTimestampConverter)
 from th2_data_services.utils.time import timestamp_aggregation_key
@@ -40,13 +35,8 @@
 
 # STREAMABLE
 def get_objects_frequencies(
-<<<<<<< HEAD
-    objects_stream: List[Dict],
+    objects_stream: Iterable[Th2Event],
     categories: List,  # TODO - can be None to collect all values
-=======
-    objects_stream: Iterable[Th2Event],
-    categories: List,
->>>>>>> ccedd4a3
     categorizer: Callable,
     timestamp_function: Callable,
     aggregation_level: str = "seconds",
@@ -216,9 +206,6 @@
     return result
 
 
-# STREAMABLE
-
-
 # STREAMABLE ?
 def process_objects_stream(
     stream: Iterable[Th2Event], processors: List[Tuple[Callable, Dict]], expander: Callable = None
