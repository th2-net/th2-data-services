--- conflicted
+++ resolved
@@ -14,12 +14,10 @@
     categorizer: Callable,
     aggregation_level: str = "seconds",
     filter_: Callable = None,
-<<<<<<< HEAD
     gap_mode: int = 1,
     zero_anchor: bool = False,
-=======
     object_expander=options.MESSAGE_FIELDS_RESOLVER.expand_message,
->>>>>>> c93a3972
+    include_total: bool = False
 ) -> FrequencyCategoryTable:  # noqa
     """Returns message frequencies based on categorizer.
 
@@ -50,4 +48,5 @@
         objects_filter=filter_,
         gap_mode=gap_mode,
         zero_anchor=zero_anchor,
+        include_total=include_total
     )