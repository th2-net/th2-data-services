--- conflicted
+++ resolved
@@ -18,15 +18,9 @@
 from th2_data_services.interfaces.command import ICommand
 from th2_data_services.interfaces.source_api import ISourceAPI
 
-<<<<<<< HEAD
-#LOG import logging
-
-#LOG logger = logging.getLogger(__name__)
-=======
 # LOG import logging
 
 # LOG logger = logging.getLogger(__name__)
->>>>>>> 2ac8a762
 
 
 class IDataSource(ABC):
