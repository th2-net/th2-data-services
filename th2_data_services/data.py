import pickle
import pprint
from pathlib import Path
from time import time
from typing import Callable, Dict, Generator, Iterator, List, Optional, Union

DataSet = Union[Iterator, Callable[..., Generator[dict, None, None]]]
WorkFlow = List[Dict[str, Union[Callable, str]]]


class Data:
    """A wrapper for data/data_stream.

    The class provides methods for working with data as a stream.

    Such approach to data analysis called........................................................
    """

<<<<<<< HEAD
    def __init__(self, data: DataSet, workflow: WorkFlow = None, parents_cache: List[str] = None, instance_cache: bool = False, stream_cache: bool = False):
        self._cache_filename = f"{str(id(self))}:{time()}.pickle"
        self._len = None
        self._data = data
        self._workflow = [] if workflow is None else workflow
        self._instance_cache = instance_cache
        self._stream_cache = stream_cache
        self._parents_cache = [] if parents_cache is None else parents_cache
=======
    def __init__(self, data: DataSet, workflow: List[Callable] = None, cache=False):
        self._cache_filename = f"{id(self)}.pickle"
        self._data = data
        self._workflow = [] if workflow is None else workflow
        self._cache_status: bool = cache
        self._len = None
        self._length_hint = None  # The value is populated when we use limit method.
        self._finalizer = finalize(self, self.__remove)

    @property
    def len(self) -> int:
        """int: How many records in the Data stream.

        Notes:
        1. It is a wasteful operation if you are performing it on the Data object that has never been iterated before.

        2. If you want just to check emptiness, use is_empty property instead.
        """
        return self._len if self._len is not None else self.__calc_len()

    @property
    def is_empty(self) -> bool:
        """bool: Indicates that the Data object doesn't contain data."""
        for _ in self.__load_data(cache=self._cache_status, save_to_cache_during_iter=False):
            return False
        return True

    def __calc_len(self) -> int:
        # TODO - request rpt-data-provide provide "select count"
        for _ in self:
            pass
        return self._len

    def __remove(self):
        if self.__check_cache(self._cache_filename):
            path = Path("./").joinpath("temp").joinpath(self._cache_filename)
            path.unlink()
        del self._data
>>>>>>> 06a3c033

    def __length_hint__(self):
        if self._len is not None:
            return self._len
        elif self._length_hint != None:
            return self._length_hint
        else:
            # 2**13, though 8 - is a default value in CPython.
            # We usually have large number of data.
            return 8192

    def __iter__(self) -> DataSet:
        self._len = 0
        try:
            for record in self.__load_data(self._instance_cache, self._stream_cache):
                yield record
                self._len += 1
        except StopIteration:
            return None

<<<<<<< HEAD
    def __load_data(self, instance_cache: bool = False, stream_cache: bool = False) -> Generator[dict, None, None]:
        """Loads data from instance_cache or data.
=======
    def __load_data(self, cache: bool, save_to_cache_during_iter: bool = True) -> Generator[dict, None, None]:
        """Loads data from cache or data.
>>>>>>> 06a3c033

        Args:
            instance_cache: Flag if you what write and read from instance_cache.

        Returns:
            obj: Generator
        """
        if (instance_cache or stream_cache) and self.__check_cache(self._cache_filename):
            working_data = self.__load_file(self._cache_filename)
            yield from working_data
        else:
<<<<<<< HEAD
            working_data = self._data() if callable(self._data) else self._data
            workflow = self._workflow

            cache_filename = self.get_last_cache()
            if cache_filename:
                working_data = self.__load_file(cache_filename)
                workflow = self.__get_unapplied_workflow(cache_filename)
                if stream_cache:
                    workflow = self._workflow
                    stream_cache = False

            yield from self.__change_data(working_data=working_data, workflow=workflow, instance_cache=instance_cache, stream_cache=stream_cache)

    def get_last_cache(self) -> Optional[str]:
        for cache_filename in self._parents_cache[::-1]:  # parents_cache works as a stack
            if self.__check_cache(cache_filename):
                return cache_filename
        return None

    def __get_unapplied_workflow(self, cache_filename) -> WorkFlow:
        cache_index = self._parents_cache[::-1].index(cache_filename)  # parents_cache works as a stack
        start_workflow = len(self._workflow) - 1 - cache_index  # each child has one more element then parent
        return self._workflow[start_workflow:]

    def __change_data(self, working_data: DataSet, workflow: WorkFlow, instance_cache: bool = False, stream_cache: bool = False):
        stream_file, instance_file = None, None
        if instance_cache:
            filepath = f"./temp/{self._cache_filename}"
            instance_file = open(filepath, "wb")
        if stream_cache:
            stream_cache_name = self._parents_cache[0] if self._parents_cache else self._cache_filename
            filepath = f"./temp/{stream_cache_name}"
            stream_file = open(filepath, "wb")

        try:
            for record in working_data:
                if stream_file is not None:
                    pickle.dump(record, stream_file)
                modified_records = self.__apply_workflow(record, workflow)
                if modified_records is None:
                    break
                if not isinstance(modified_records, (list, tuple)):
                    modified_records = [modified_records]
                for modified_record in modified_records:
                    if instance_file is not None:
                        pickle.dump(modified_record, instance_file)
                    yield modified_record
        finally:
            if instance_file:
                instance_file.close()
            if stream_file:
                stream_file.close()
=======
            file = None
            if cache and save_to_cache_during_iter:
                filepath = f"./temp/{self._cache_filename}"
                file = open(filepath, "wb")
                try:
                    for record in self.__apply_workflow():
                        pickle.dump(record, file)
                        yield record
                finally:
                    if file:
                        file.close()
            else:
                yield from self.__apply_workflow()
>>>>>>> 06a3c033

    def __check_cache(self, filename: str) -> bool:
        """Checks whether file exist.

        Args:
            filename: Filename.

        Returns:
            File exists or not.

        """
        path = Path("./").joinpath("temp")
        path.mkdir(exist_ok=True)
        path = path.joinpath(filename)
        return path.is_file()

    def __load_file(self, filename: str) -> Generator[dict, None, None]:
        """Loads records from pickle file.

        Args:
            filename: Filepath.

        Yields:
            dict: Generator records.

        """
        path = Path("./").joinpath("temp").joinpath(filename)
        if not path.exists():
            raise ValueError(f"{filename} doesn't exist.")

        if not path.is_file():
            raise ValueError(f"{filename} isn't file.")

        if path.suffix != ".pickle":
            raise ValueError(f"File hasn't pickle extension.")

        with open(path.resolve(), "rb") as file:
            while True:
                try:
                    decoded_data = pickle.load(file)
                    yield decoded_data
                except EOFError:
                    break

    def __apply_workflow(self, record: dict, workflow: WorkFlow) -> Optional[Union[dict, List[dict]]]:
        """Creates generator records with apply workflow.

        Yields:
            dict: Generator records.

        """
        for step in workflow:
            if isinstance(record, (list, tuple)):
                record = [r for r in record if step["callback"](r) is not None]
                if not record:
                    record = None
                    break
            else:
                try:
                    record = step["callback"](record)
                except StopIteration as e:
                    return None
                if record is None:
                    break

        if record is None:
            record = []
        return record

    def filter(self, callback: Callable) -> "Data":
        """Append `filter` to workflow.

        Args:
            callback: Filter function.
                This function should return True or False.
                If function returns False, the record will be removed from the dataflow.

        Returns:
            Data: Data object.

        """
        new_workflow = [*self._workflow.copy(), {"type": "filter", "callback": lambda record: record if callback(record) else None}]
        new_parents_cache = [*self._parents_cache, self._cache_filename] if self._instance_cache else self._parents_cache
        if self._stream_cache and not self._parents_cache:
            new_parents_cache = [self._cache_filename]
        return Data(data=self._data, workflow=new_workflow, instance_cache=self._instance_cache, stream_cache=self._stream_cache, parents_cache=new_parents_cache)

    def map(self, callback: Callable) -> "Data":
        """Append `transform` function to workflow.

        Args:
            callback: Transform function.

        Returns:
            Data: Data object.

        """
        new_workflow = [*self._workflow.copy(), {"type": "map", "callback": callback}]
        new_parents_cache = [*self._parents_cache, self._cache_filename] if self._instance_cache else self._parents_cache
        if self._stream_cache and not self._parents_cache:
            new_parents_cache = [self._cache_filename]
        return Data(data=self._data, workflow=new_workflow, instance_cache=self._instance_cache, stream_cache=self._stream_cache, parents_cache=new_parents_cache)

    def limit(self, num: int) -> "Data":
        """Limits the stream to `num` entries.

        Args:
            num: How many records will be provided.

        Returns:
            Data: Data object.

        """

        def callback(r):
            if callback.pushed < num:
                callback.pushed += 1
                return r
            else:
                callback.pushed = 0
                raise StopIteration

        callback.pushed = 0

        new_workflow = [*self._workflow.copy(), {"type": "limit", "callback": callback}]
<<<<<<< HEAD
        new_parents_cache = [*self._parents_cache, self._cache_filename] if self._instance_cache else self._parents_cache
        if self._stream_cache and not self._parents_cache:
            new_parents_cache = [self._cache_filename]
        data_obj = Data(data=self._data, workflow=new_workflow, instance_cache=self._instance_cache, stream_cache=self._stream_cache, parents_cache=new_parents_cache)
        data_obj._len = num
=======
        data_obj = Data(self._data, new_workflow, self._cache_status)
        data_obj._length_hint = num
>>>>>>> 06a3c033
        return data_obj

    def sift(self, limit: int = None, skip: int = None) -> Generator[dict, None, None]:
        """Skips and limits records.

        Args:
            limit: Limited records.
            skip: Skipped records.

        Yields:
            Generator records.

        """
        skipped = 0
        pushed = 0

        for record in self.__load_data(cache=self._cache_status, save_to_cache_during_iter=False):
            if skip is not None and skipped < skip:
                skipped += 1
                continue
            if limit is not None and pushed == limit:
                break
            yield record
            pushed += 1

    def use_cache(self, status: bool) -> "Data":
        """Change status instance_cache.

        If True all requested data from rpt-data-provider will be saved to instance_cache file.
        Further actions with Data object will be consume data from the instance_cache file.

        Args:
            status(bool): Status.

        Returns:
            Data: Data object.

        """
        self._instance_cache = status
        return self

    def find_by(self, record_field, field_values) -> Generator:
        """Get the records whose field value is written in the field_values list.

        When to use:
            You have IDs of some messages and you want get them in the stream and stop searching
            when you find all elements.

        Args:
            record_field: The record field to be searched for in the field_values list.
            field_values: List of elements among which will be searched record[record_field].

        Yields:
            dict: Generator records.

        """
        values_for_find = list(field_values)
        for record in self:
            if values_for_find:
                if record[record_field] in values_for_find:
                    values_for_find.remove(record[record_field])
                    yield record
                else:
                    continue
            else:
                break

    def write_to_file(self, file: str) -> None:
        """Writes the stream data to txt file.

        Args:
            file: Path to file.

        """
        with open(file, "w") as txt_file:
            for record in self:
                txt_file.write(f"{pprint.pformat(record)}\n" + ("-" * 50) + "\n")

    def __str__(self):
        output = "------------- Printed first 5 records -------------\n"
<<<<<<< HEAD
        for index, record in enumerate(self.__load_data(instance_cache=False)):
=======
        for index, record in enumerate(self.__load_data(cache=self._cache_status, save_to_cache_during_iter=False)):
>>>>>>> 06a3c033
            if index == 5:
                break
            output += pprint.pformat(record) + "\n"
        return output

    def __bool__(self):
<<<<<<< HEAD
        for _ in self.__load_data(instance_cache=False):
=======
        for _ in self.__load_data(cache=self._cache_status, save_to_cache_during_iter=False):
>>>>>>> 06a3c033
            return True
        return False<|MERGE_RESOLUTION|>--- conflicted
+++ resolved
@@ -6,6 +6,7 @@
 
 DataSet = Union[Iterator, Callable[..., Generator[dict, None, None]]]
 WorkFlow = List[Dict[str, Union[Callable, str]]]
+DataGenerator = Generator[dict, None, None]
 
 
 class Data:
@@ -16,24 +17,16 @@
     Such approach to data analysis called........................................................
     """
 
-<<<<<<< HEAD
     def __init__(self, data: DataSet, workflow: WorkFlow = None, parents_cache: List[str] = None, instance_cache: bool = False, stream_cache: bool = False):
         self._cache_filename = f"{str(id(self))}:{time()}.pickle"
         self._len = None
         self._data = data
         self._workflow = [] if workflow is None else workflow
+        self._len = None
+        self._length_hint = None  # The value is populated when we use limit method.
         self._instance_cache = instance_cache
         self._stream_cache = stream_cache
         self._parents_cache = [] if parents_cache is None else parents_cache
-=======
-    def __init__(self, data: DataSet, workflow: List[Callable] = None, cache=False):
-        self._cache_filename = f"{id(self)}.pickle"
-        self._data = data
-        self._workflow = [] if workflow is None else workflow
-        self._cache_status: bool = cache
-        self._len = None
-        self._length_hint = None  # The value is populated when we use limit method.
-        self._finalizer = finalize(self, self.__remove)
 
     @property
     def len(self) -> int:
@@ -49,7 +42,7 @@
     @property
     def is_empty(self) -> bool:
         """bool: Indicates that the Data object doesn't contain data."""
-        for _ in self.__load_data(cache=self._cache_status, save_to_cache_during_iter=False):
+        for _ in self.__load_data():
             return False
         return True
 
@@ -59,17 +52,10 @@
             pass
         return self._len
 
-    def __remove(self):
-        if self.__check_cache(self._cache_filename):
-            path = Path("./").joinpath("temp").joinpath(self._cache_filename)
-            path.unlink()
-        del self._data
->>>>>>> 06a3c033
-
     def __length_hint__(self):
         if self._len is not None:
             return self._len
-        elif self._length_hint != None:
+        elif self._length_hint is not None:
             return self._length_hint
         else:
             # 2**13, though 8 - is a default value in CPython.
@@ -85,25 +71,20 @@
         except StopIteration:
             return None
 
-<<<<<<< HEAD
-    def __load_data(self, instance_cache: bool = False, stream_cache: bool = False) -> Generator[dict, None, None]:
-        """Loads data from instance_cache or data.
-=======
-    def __load_data(self, cache: bool, save_to_cache_during_iter: bool = True) -> Generator[dict, None, None]:
-        """Loads data from cache or data.
->>>>>>> 06a3c033
-
-        Args:
-            instance_cache: Flag if you what write and read from instance_cache.
-
-        Returns:
-            obj: Generator
+    def __load_data(self, instance_cache: bool = False, stream_cache: bool = False) -> DataGenerator:
+        """Loads data from instance cache, stream cache or data.
+
+        Args:
+            instance_cache: Flag if you what write and read from cache of Data instance.
+            stream_cache: Flag if you what write and read from cache of source.
+
+        Returns:
+            dict: Generator
         """
         if (instance_cache or stream_cache) and self.__check_cache(self._cache_filename):
             working_data = self.__load_file(self._cache_filename)
             yield from working_data
         else:
-<<<<<<< HEAD
             working_data = self._data() if callable(self._data) else self._data
             workflow = self._workflow
 
@@ -118,17 +99,39 @@
             yield from self.__change_data(working_data=working_data, workflow=workflow, instance_cache=instance_cache, stream_cache=stream_cache)
 
     def get_last_cache(self) -> Optional[str]:
+        """Returns last existing cache.
+
+        Returns: Cache filename
+        """
         for cache_filename in self._parents_cache[::-1]:  # parents_cache works as a stack
             if self.__check_cache(cache_filename):
                 return cache_filename
         return None
 
     def __get_unapplied_workflow(self, cache_filename) -> WorkFlow:
+        """Returns list functions which haven't applied.
+
+        Args:
+            cache_filename: Cache filename in caches list of instance.
+
+        Returns: Workflow which haven't applied.
+        """
         cache_index = self._parents_cache[::-1].index(cache_filename)  # parents_cache works as a stack
         start_workflow = len(self._workflow) - 1 - cache_index  # each child has one more element then parent
         return self._workflow[start_workflow:]
 
-    def __change_data(self, working_data: DataSet, workflow: WorkFlow, instance_cache: bool = False, stream_cache: bool = False):
+    def __change_data(self, working_data: DataSet, workflow: WorkFlow, instance_cache: bool = False, stream_cache: bool = False) -> DataGenerator:
+        """Applies workflow for data.
+
+        Args:
+            working_data: Data for apply workflow.
+            workflow: Workflow.
+            instance_cache: Flag if you use cache for each instance of class.
+            stream_cache: Flag if you use cache only for source data.
+
+        Returns:
+            dict: Generator
+        """
         stream_file, instance_file = None, None
         if instance_cache:
             filepath = f"./temp/{self._cache_filename}"
@@ -156,21 +159,6 @@
                 instance_file.close()
             if stream_file:
                 stream_file.close()
-=======
-            file = None
-            if cache and save_to_cache_during_iter:
-                filepath = f"./temp/{self._cache_filename}"
-                file = open(filepath, "wb")
-                try:
-                    for record in self.__apply_workflow():
-                        pickle.dump(record, file)
-                        yield record
-                finally:
-                    if file:
-                        file.close()
-            else:
-                yield from self.__apply_workflow()
->>>>>>> 06a3c033
 
     def __check_cache(self, filename: str) -> bool:
         """Checks whether file exist.
@@ -187,7 +175,7 @@
         path = path.joinpath(filename)
         return path.is_file()
 
-    def __load_file(self, filename: str) -> Generator[dict, None, None]:
+    def __load_file(self, filename: str) -> DataGenerator:
         """Loads records from pickle file.
 
         Args:
@@ -296,16 +284,11 @@
         callback.pushed = 0
 
         new_workflow = [*self._workflow.copy(), {"type": "limit", "callback": callback}]
-<<<<<<< HEAD
         new_parents_cache = [*self._parents_cache, self._cache_filename] if self._instance_cache else self._parents_cache
         if self._stream_cache and not self._parents_cache:
             new_parents_cache = [self._cache_filename]
         data_obj = Data(data=self._data, workflow=new_workflow, instance_cache=self._instance_cache, stream_cache=self._stream_cache, parents_cache=new_parents_cache)
-        data_obj._len = num
-=======
-        data_obj = Data(self._data, new_workflow, self._cache_status)
         data_obj._length_hint = num
->>>>>>> 06a3c033
         return data_obj
 
     def sift(self, limit: int = None, skip: int = None) -> Generator[dict, None, None]:
@@ -322,7 +305,7 @@
         skipped = 0
         pushed = 0
 
-        for record in self.__load_data(cache=self._cache_status, save_to_cache_during_iter=False):
+        for record in self.__load_data():
             if skip is not None and skipped < skip:
                 skipped += 1
                 continue
@@ -386,21 +369,13 @@
 
     def __str__(self):
         output = "------------- Printed first 5 records -------------\n"
-<<<<<<< HEAD
-        for index, record in enumerate(self.__load_data(instance_cache=False)):
-=======
-        for index, record in enumerate(self.__load_data(cache=self._cache_status, save_to_cache_during_iter=False)):
->>>>>>> 06a3c033
+        for index, record in enumerate(self.__load_data()):
             if index == 5:
                 break
             output += pprint.pformat(record) + "\n"
         return output
 
     def __bool__(self):
-<<<<<<< HEAD
-        for _ in self.__load_data(instance_cache=False):
-=======
-        for _ in self.__load_data(cache=self._cache_status, save_to_cache_during_iter=False):
->>>>>>> 06a3c033
+        for _ in self.__load_data():
             return True
         return False