#  Copyright 2022 Exactpro (Exactpro Systems Limited)
#
#  Licensed under the Apache License, Version 2.0 (the "License");
#  you may not use this file except in compliance with the License.
#  You may obtain a copy of the License at
#
#      http://www.apache.org/licenses/LICENSE-2.0
#
#  Unless required by applicable law or agreed to in writing, software
#  distributed under the License is distributed on an "AS IS" BASIS,
#  WITHOUT WARRANTIES OR CONDITIONS OF ANY KIND, either express or implied.
#  See the License for the specific language governing permissions and
#  limitations under the License.
import copy
import pickle
import pprint
from warnings import warn
from functools import partial
from os import rename
from pathlib import Path
from time import time
from typing import Callable, Dict, Generator, List, Optional, Union, Iterable, Iterator, Any
from weakref import finalize
import types

# LOG import logging

# LOG logger = logging.getLogger(__name__)


# LOG class _DataLogger(logging.LoggerAdapter):
# LOG     def process(self, msg, kwargs):
# LOG         return "Data[%s] %s" % (self.extra["id"], msg), kwargs


DataGenerator = Generator[dict, None, None]
DataSet = Union[Iterator, Callable[..., DataGenerator], List[Iterator]]
WorkFlow = List[Dict[str, Union[Callable, str]]]


class Data:
    """A wrapper for data/data_stream.

    The class provides methods for working with data as a stream.

    Such approach to data analysis called streaming transformation.
    """

    def __init__(self, data: DataSet, cache: bool = False, workflow: WorkFlow = None):
        """Data constructor.

        Args:
            data: Data source. Any iterable, Data object or a function that creates generator.
            cache: Set True if you want to write and read from cache.
            workflow: Workflow.

        """
        if isinstance(data, types.GeneratorType) and cache is False:
            warn(
                "Putted data has a generator type. "
                "Data object will work wrong in non-cache mode because generators "
                "are iterates only once. "
                "Expected data types: Iterator, Callable[..., DataGenerator], List[Iterator]",
                RuntimeWarning,
                stacklevel=2,
            )

        if self._is_iterables_list(data):
            self._data_stream = self._create_data_set_from_iterables(data)
        else:
            self._data_stream = data

        self._id = id(self)
        self._cache_filename = f"{self._id}_{time()}.pickle"
        self._cache_path = Path("temp", self._cache_filename).resolve().absolute()
        self._pending_cache_path = self._cache_path.with_name("[PENDING]" + self._cache_filename).resolve().absolute()
        self._cache_file_obj = None
        self._len = None
        self._workflow = [] if workflow is None else workflow  # Normally it has empty list or one Step.
        self._length_hint = None  # The value is populated when we use limit method.
        self._cache_status = cache
        # We use finalize instead of __del__ because __del__ won't be executed sometimes.
        # Read more about __del__ problems here: https://stackoverflow.com/a/2452895
        self._finalizer = finalize(self, self.__remove)
        # LOG         self._logger = _DataLogger(logger, {"id": self._id})
        # It used to indicate the number of current iteration of the Data object.
        # It's required if the same instance iterates several times in for-in loops.
        self.iter_num = 0  # Indicates what level of the loop the Data object is in.
        self.stop_iteration = None
        self._read_from_external_cache_file = False

    # LOG         self._logger.info(
    # LOG            "New data object with data stream = '%s', cache = '%s' initialized", id(self._data_stream), cache
    # LOG        )

    def __remove(self):
        """Data class destructor."""
        if self.__is_cache_file_exists() and not self._read_from_external_cache_file:
            self.__delete_cache()
        del self._data_stream

    def __delete_cache(self) -> None:
        """Removes cache file."""
        path = self.get_cache_filepath()
        if path.exists():
            # LOG             self._logger.debug("Deleting cache file '%s'" % path)
            path.unlink()

    def __delete_pending_cache(self) -> None:
        """Removes cache file."""
        path = self.get_pending_cache_filepath()
        if path.exists():
            # LOG             self._logger.debug("Deleting cache file '%s'" % path)
            self._cache_file_obj.close()
            path.unlink()

    def _create_data_set_from_iterables(self, iterables_list: List[Iterable]) -> DataSet:
        """Creates a generator from the list of iterables."""
        return partial(self._create_generator_data_source_from_iterables, iterables_list)

    def _create_generator_data_source_from_iterables(self, iterables_list: List[Iterable]) -> Generator:
        """Creates a generator from the list of iterables."""
        for data in iterables_list:
            yield from data

    def _is_iterables_list(self, data: DataSet) -> bool:
        if not isinstance(data, (list, tuple)):
            return False

        return all([isinstance(d, (Data, tuple, list)) for d in data])

    @property
    def len(self) -> int:
        """int: How many records in the Data stream.

        Notes:
        1. It is a wasteful operation if you are performing it on the Data object that has never been iterated before.

        2. If you want just to check emptiness, use is_empty property instead.
        """
        return self._len if self._len is not None else self.__calc_len()

    # Actually it should be a function, not a property.
    @property
    def is_empty(self) -> bool:
        """bool: Indicates that the Data object doesn't contain data."""
        for _ in self:
            return False
        return True

    @property
    def cache_status(self) -> bool:
        return self._cache_status

    def __calc_len(self) -> int:
        for _ in self:
            pass
        return self._len

    def __length_hint__(self):
        """This hint used by list() to calculate the size of the bytes for the list."""
        if self._len is not None:
            return self._len
        elif self._length_hint is not None:
            return self._length_hint
        else:
            # 2**13, though 8 - is a default value in CPython.
            # We usually have large number of data.
            return 8192

    def _iter_logic(self):
        interruption = True
        if self._cache_status and self.__is_cache_file_exists():
            is_data_writes_cache = False
        else:
            is_data_writes_cache = True

        try:
            for record in self.__load_data(self._cache_status):
                yield record
            else:
                # Loop successfully finished. Do not delete cache file.
                # LOG                 self._logger.debug("Successfully iterated")
                interruption = False

        finally:
            if interruption:

                if self.stop_iteration:  # When limit was reached.
                    # You can save _len in this case because iteration was stopped by limit.
                    # LOG                     self._logger.info("Iteration was interrupted because limit reached")
                    pass
                else:  # When something went wrong but NOT StopIteration
                    # LOG                     self._logger.info("Iteration was interrupted")
                    # You shouldn't save _len in this case because iteration was interrupted.
                    if self.iter_num == 1:
                        self._len = None

                # Delete cache if it was interrupted and the file was not complete.
                # https://exactpro.atlassian.net/browse/TH2-3546
                # Do not delete cache if iter_num != 1 (loop level > 1).
                if is_data_writes_cache and self.iter_num == 1:
                    # LOG                     self._logger.info("The cache file is not written to the end. Delete tmp cache file")
                    self.__delete_pending_cache()
                else:  # Data reads cache.
                    from th2_data_services import INTERACTIVE_MODE  # To escape circular import problem.

                    # Do not delete cache file if it reads an external cache file.
                    if not self._read_from_external_cache_file:
                        # Do not delete cache file if it's an interactive mode and Data has read cache.
                        if not INTERACTIVE_MODE:
                            self.__delete_cache()

            self.iter_num -= 1
            self.stop_iteration = False

    def __iter__(self) -> DataGenerator:
        self.stop_iteration = False
        self.iter_num += 1
        # LOG         self._logger.info("Starting iteration, iter_num = %s", self.iter_num)
        if self._len is None and self.iter_num == 1:
            self._len = 0
            for record in self._iter_logic():
                self._len += 1
                yield record
        else:
            # Do not calculate self._len if it is not None.
            yield from self._iter_logic()

    def _build_workflow(self, workflow):
        """Updates limit callbacks each time when Data object is iterated.

        It used to have possibility iterate the same Data object several times in the loops.
        """
        new_workflow = copy.deepcopy(workflow)
        for w in new_workflow[::-1]:
            if w["type"] == "limit":
                w["callback"] = self._build_limit_callback(w["callback"].limit)

        return new_workflow

    def __load_data(self, cache: bool) -> DataGenerator:
        """Loads data from cache or data.

        Args:
            cache: Flag if you what to write and read from cache.

        Returns:
            obj: Generator
        """
        if cache and self.__is_cache_file_exists():
            # LOG             self._logger.info("Iterating using own cache file '%s'" % self.get_cache_filepath())
            data_stream = self.__load_file(self.get_cache_filepath())
            yield from data_stream
        else:
            data_stream = self._data_stream() if callable(self._data_stream) else self._data_stream
            workflow = self._build_workflow(self._workflow)

            if self.__check_file_recording():
                # Do not read from the cache file if it has PENDING status (if the file is not filled yet).
                # It used to handle case when Data object iterates in the loop several times.
                cache = False

            yield from self.__change_data(data_stream=data_stream, workflow=workflow, cache=cache)

    def __check_file_recording(self) -> bool:
        """Checks whether there is a current recording in the file.

        Returns:
            bool: File recording status.
        """
        path = self.get_pending_cache_filepath()
        return path.is_file()

    def get_pending_cache_filepath(self) -> Path:
        """Returns filepath for a pending cache file."""
        return self._pending_cache_path

    def get_cache_filepath(self) -> Path:
        """Returns filepath for a cache file."""
        return self._cache_path

    def _iterate_modified_data_stream(self, data_stream: DataGenerator, workflow: WorkFlow) -> DataGenerator:
        """Returns generator that iterates data stream with applied workflow.

        StopIteration from limit function will be handled here.
        """
        # LOG         self._logger.debug("Iterating data stream = '%s'", id(data_stream))
        for record in data_stream:
            try:
                modified_records = self.__apply_workflow(record, workflow)
            except StopIteration as e:
                # LOG                 self._logger.debug("Handle StopIteration")
                modified_records = e.value

                if modified_records is not None:
                    if isinstance(modified_records, (list, tuple)):
                        yield from modified_records
                    else:  # Just one record.
                        yield modified_records

                # There is some magic.
                # It'll stop data stream and will be handled in the finally statements.
                # If you put return not under except block it will NOT work.
                #
                # It happens because python returns control to data_stream here due to `yield`.
                return

            if modified_records is None:
                continue
            elif isinstance(modified_records, (list, tuple)):
                yield from modified_records
            else:  # Just one record.
                yield modified_records

    def __change_data(self, data_stream: DataGenerator, workflow: WorkFlow, cache: bool) -> DataGenerator:
        """Applies workflow for data.

        Args:
            data_stream: Data for apply workflow.
            workflow: Workflow.
            cache: Set True if you are going to write and read from the cache.

        Yields:
            obj: Generator
        """
        if cache:
            filepath = self.get_pending_cache_filepath()
            filepath.parent.mkdir(exist_ok=True)  # Create dir if it does not exist.
            # LOG             self._logger.debug("Recording cache file '%s'" % filepath)
            self._cache_file_obj = open(filepath, "wb")

            for modified_record in self._iterate_modified_data_stream(data_stream, workflow):
                pickle.dump(modified_record, self._cache_file_obj)
                yield modified_record

            self._cache_file_obj.close()
            rename(self._cache_file_obj.name, str(self.get_cache_filepath()))
        # LOG             self._logger.debug("Cache file was created '%s'" % self.get_cache_filepath())
        else:
            yield from self._iterate_modified_data_stream(data_stream, workflow)

    def __is_cache_file_exists(self) -> bool:
        """Checks whether cache file exist."""
        path = self.get_cache_filepath()
        r = path.is_file()
        # LOG         self._logger.debug("Cache file exists" if r else "Cache file doesn't exist")
        return r

    def __load_file(self, filepath: Path) -> DataGenerator:
        """Loads records from pickle file.

        Args:
            filepath: Filepath.

        Yields:
            obj: Generator records.
        """
        if not filepath.exists():
            raise FileNotFoundError(f"{filepath} doesn't exist")

        if not filepath.is_file():
            raise FileExistsError(f"{filepath} isn't file")

        with open(filepath, "rb") as file:
            while True:
                try:
                    decoded_data = pickle.load(file)
                    yield decoded_data
                except EOFError:
                    break

    def _process_step(self, step: dict, record):
        res = step["callback"](record)
        # LOG         self._logger.debug("    - step '%s' -> %s", step["type"], res)
        return res

    def __apply_workflow(self, record: Any, workflow: WorkFlow) -> Optional[Union[dict, List[dict]]]:
        """Creates generator records with apply workflow.

        Returns:
            obj: Generator records.

        """
        # LOG         self._logger.debug("Apply workflow for %s", record)
        for step in workflow:
            if isinstance(record, (list, tuple)):
                result = []
                for r in record:
                    step_res = None
                    try:
                        step_res = self._process_step(step, r)
                    except StopIteration as e:
                        step_res = e.value
                        raise StopIteration(result if result else None)
                    finally:
                        if step_res is not None:
                            if isinstance(step_res, (list, tuple)):
                                result += step_res  # To make flat list.
                            else:
                                result.append(step_res)

                record = result
                if not record:
                    record = None
                    break  # Break iteration if step result is None.
            else:
                try:
                    record = self._process_step(step, record)
                    if record is None:
                        break  # Break workflow iteration if step result is None.
                except StopIteration:
                    raise

        # LOG         self._logger.debug("-> %s", record)
        return record

    def filter(self, callback: Callable) -> "Data":
        """Append `filter` to workflow.

        Args:
            callback: Filter function.
                This function should return True or False.
                If function returns False, the record will be removed from the dataflow.

        Returns:
            Data: Data object.

        """
        # LOG         self._logger.info("Apply filter")
        new_workflow = [
            {"type": "filter", "callback": lambda record: record if callback(record) else None},
        ]
        return Data(data=self, workflow=new_workflow)

    def map(self, callback: Callable) -> "Data":
        """Append `transform` function to workflow.

        Args:
            callback: Transform function.

        Returns:
            Data: Data object.

        """
        # LOG         self._logger.info("Apply map")
        new_workflow = [{"type": "map", "callback": callback}]
        return Data(data=self, workflow=new_workflow)

    def _build_limit_callback(self, num) -> Callable:
        # LOG         self._logger.debug("Build limit callback with limit = %s", num)

        def callback(r):
            callback.pushed += 1
            if callback.pushed == num:
                callback.pushed = 0
                # LOG                 self._logger.debug("Limit reached - raise StopIteration")
                raise StopIteration(r)
            else:
                return r

        callback.limit = num
        callback.pushed = 0
        return callback

    def limit(self, num: int) -> "Data":
        """Limits the stream to `num` entries.

        Args:
            num: How many records will be provided.

        Returns:
            Data: Data object.
        """
        # LOG         self._logger.info("Apply limit = %s", num)
        new_workflow = [{"type": "limit", "callback": self._build_limit_callback(num)}]
        data_obj = Data(data=self, workflow=new_workflow)
        data_obj._length_hint = num
        return data_obj

    def sift(self, limit: int = None, skip: int = None) -> Generator[dict, None, None]:
        """Skips and limits records.

        Args:
            limit: Limited records.
            skip: Skipped records.

        Yields:
            Generator records.

        """
        skipped = 0
        pushed = 0

        for record in self:
            if skip is not None and skipped < skip:
                skipped += 1
                continue
            if limit is not None and pushed == limit:
                break
            yield record
            pushed += 1

    def use_cache(self, status: bool = True) -> "Data":
        """Changes cache flag and returns self.

        Args:
            status(bool): If True the whole data stream will be saved to cache file.
            Further actions with the Data object will consume data from the cache file. True by default.

        Returns:
            Data: Data object.

        """
        # LOG         self._logger.info("Cache using activated" if status else "Cache using deactivated")
        self._cache_status = status
        return self

    def find_by(self, record_field, field_values) -> Generator:
        """Get the records whose field value is written in the field_values list.

        When to use:
            You have IDs of some messages and you want get them in the stream and stop searching
            when you find all elements.

        Args:
            record_field: The record field to be searched for in the field_values list.
            field_values: List of elements among which will be searched record[record_field].

        Yields:
            dict: Generator records.

        """
        values_for_find = list(field_values)
        for record in self:
            if values_for_find:
                if record[record_field] in values_for_find:
                    values_for_find.remove(record[record_field])
                    yield record
                else:
                    continue
            else:
                break

    def write_to_file(self, file: str) -> None:
        """Writes the stream data to txt file.

        Args:
            file: Path to file.

        """
        with open(file, "w") as txt_file:
            for record in self:
                txt_file.write(f"{pprint.pformat(record)}\n" + ("-" * 50) + "\n")

    def __str__(self):
        output = "------------- Printed first 5 records -------------\n"
        for index, record in enumerate(self):
            if index == 5:
                break
            output += pprint.pformat(record) + "\n"
        return output

    def __bool__(self):
        for _ in self:
            return True
        return False

    def __add__(self, other_data: Iterable) -> "Data":
        """Joining feature.

        Don't keep cache status.

        e.g. data3 = data1 + data2  -- data3 will have cache_status = False.
        """
        return Data(self._create_data_set_from_iterables([self, other_data]))

    def __iadd__(self, other_data: Iterable) -> "Data":
        """Joining feature.

        Keeps cache status.

        e.g. data1 += data2  -- will keep the cache status of data1.
        """
        return self.__add__(other_data).use_cache(self._cache_status)

    def _set_custom_cache_destination(self, filename):
        path = Path(filename).resolve()
        self._cache_filename = path.name
        self._cache_path = path
        self._cache_status = True
        self._read_from_external_cache_file = True

    def _copy_cache_file(self, new_name):
        from shutil import copy2

        copy2(self.get_cache_filepath(), new_name)

    def build_cache(self, filename):
        """Creates cache file with provided name.

        Args:
            filename: Name or path to cache file.

        """
        if self.__is_cache_file_exists():
            self._copy_cache_file(filename)
        else:
            if self._cache_status:
                _ = self.len  # Just to iterate
                self._copy_cache_file(filename)
            else:
                file = open(filename, "wb")

                for record in self:
                    pickle.dump(record, file)

                file.close()

    @classmethod
    def from_cache_file(cls, filename) -> "Data":
        """Creates Data object from cache file with provided name.

        Args:
            filename: Name or path to cache file.

        Raises:
            FileExistsError if provided file is not exist.

        """
        if not Path(filename).resolve().exists():
            raise FileExistsError
<<<<<<< HEAD

        data_obj = cls([], cache=True)
        data_obj._set_custom_cache_destination(filename=filename)
        return data_obj
=======
        obj = cls([], cache=True)
        obj._set_custom_cache_destination(filename=filename)
        return obj
>>>>>>> 2bfb1738

    def clear_cache(self):
        """Clears related to data object cache file.

        This function won't remove external cache file.
        """
        if self._read_from_external_cache_file:
            raise Exception("It's not possible to remove external cache file via this method")
        else:
            if self.__is_cache_file_exists():
                self.__delete_cache()<|MERGE_RESOLUTION|>--- conflicted
+++ resolved
@@ -624,22 +624,19 @@
         Args:
             filename: Name or path to cache file.
 
+        Returns:
+            Data: Data object.
+
         Raises:
             FileExistsError if provided file is not exist.
 
         """
         if not Path(filename).resolve().exists():
             raise FileExistsError
-<<<<<<< HEAD
 
         data_obj = cls([], cache=True)
         data_obj._set_custom_cache_destination(filename=filename)
         return data_obj
-=======
-        obj = cls([], cache=True)
-        obj._set_custom_cache_destination(filename=filename)
-        return obj
->>>>>>> 2bfb1738
 
     def clear_cache(self):
         """Clears related to data object cache file.
@@ -650,4 +647,15 @@
             raise Exception("It's not possible to remove external cache file via this method")
         else:
             if self.__is_cache_file_exists():
+                self.__delete_cache()
+
+    def clear_cache(self):
+        """Clears related to data object cache file.
+
+        This function won't remove external cache file.
+        """
+        if self._read_from_external_cache_file:
+            raise Exception("It's not possible to remove external cache file via this method")
+        else:
+            if self.__is_cache_file_exists():
                 self.__delete_cache()