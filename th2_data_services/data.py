import copy
import pickle
import pprint
from os import rename
from pathlib import Path
from time import time
from typing import Callable, Dict, Generator, Iterator, List, Optional, Union
from weakref import finalize

DataSet = Union[Iterator, Callable[..., Generator[dict, None, None]]]
WorkFlow = List[Dict[str, Union[Callable, str]]]
DataGenerator = Generator[dict, None, None]


class Data:
    """A wrapper for data/data_stream.

    The class provides methods for working with data as a stream.

    Such approach to data analysis called streaming transformation.
    """

    def __init__(self, data: DataSet, cache: bool = False, workflow: WorkFlow = None, parents_cache: List[str] = None):
        """
        Args:
            data: Data source.
            workflow: Workflow.
            parents_cache: Parents chain. Works as a stack.
            cache: Flag if you want write and read from cache.
        """
        self._cache_filename = f"{str(id(self))}:{time()}.pickle"
        self._len = None
        self._data = data
        self._workflow = [] if workflow is None else workflow
        self._length_hint = None  # The value is populated when we use limit method.
        self._limit_num = None
        self._cache_status = cache
        self._parents_cache = parents_cache if parents_cache else []
        self._finalizer = finalize(self, self.__remove)
        self.pushed = 0

    def __remove(self):
        """Data class destructor."""
        if self.__is_cache_file_exists(self._cache_filename):
            self.__delete_cache()
        del self._data

    def __delete_cache(self) -> None:
        """Removes cache file."""
        path = Path(self.__get_cache_filepath())
        path.unlink()

    @property
    def len(self) -> int:
        """int: How many records in the Data stream.

        Notes:
        1. It is a wasteful operation if you are performing it on the Data object that has never been iterated before.

        2. If you want just to check emptiness, use is_empty property instead.
        """
        return self._len if self._len is not None else self.__calc_len()

    @property
    def is_empty(self) -> bool:
        """bool: Indicates that the Data object doesn't contain data."""
        for _ in self.__load_data():
            return False
        return True

    def __calc_len(self) -> int:
        # TODO - request rpt-data-provide provide "select count"
        for _ in self:
            pass
        return self._len

    def __length_hint__(self):
        if self._len is not None:
            return self._len
        elif self._length_hint is not None:
            return self._length_hint
        else:
            # 2**13, though 8 - is a default value in CPython.
            # We usually have large number of data.
            return 8192

    def __iter__(self) -> DataSet:
        self._len = 0
        interruption = True
        try:
            for record in self.__load_data(self._cache_status):
                yield record
                self._len += 1
            else:
                # Loop fell through ..............
                interruption = False
        except StopIteration:
            return None
        finally:
            if interruption:
                self.__delete_cache()

    def _build_workflow(self, workflow):
        new_workflow = copy.deepcopy(workflow)
        for w in new_workflow[::-1]:
            if w["type"] == "limit":
                w["callback"] = self._build_limit_callback(w["callback"].limit)

        return new_workflow

    def __load_data(self, cache: bool = False) -> DataGenerator:
        """Loads data from cache or data.

        Args:
            cache: Flag if you what write and read from cache.

        Returns:
            obj: Generator
        """
<<<<<<< HEAD

        if cache and self.__check_cache(self._cache_filename):
=======
        if cache and self.__is_cache_file_exists(self._cache_filename):
>>>>>>> 46c7eca8
            working_data = self.__load_file(self._cache_filename)
            yield from working_data
        else:
            cache_filename = self.get_last_cache()
            if cache_filename:
                working_data = self.__load_file(cache_filename)
                workflow = self.__get_unapplied_workflow(cache_filename)

            else:
                working_data = self._data() if callable(self._data) else self._data
                workflow = self._workflow

<<<<<<< HEAD
            workflow = self._build_workflow(workflow)
=======
            if self.__check_file_recording():
                # Do not read from the cache file if it has PENDING status (if the file is not filled yet).
                cache = False
>>>>>>> 46c7eca8

            yield from self.__change_data(working_data=working_data, workflow=workflow, cache=cache)

    def __check_file_recording(self) -> bool:
        """Checks whether there is a current recording in the file.

        Returns:
            bool: File recording status.
        """
        filename = f"[PENDING]{self._cache_filename}"
        return self.__is_cache_file_exists(filename)

    def __get_pending_cache_filepath(self) -> str:
        """Gets filepath for a cache file in pending status."""
        return f"./temp/[PENDING]{self._cache_filename}"

    def __get_cache_filepath(self) -> str:
        """Gets filepath for a cache file."""
        return f"./temp/{self._cache_filename}"

    def get_last_cache(self) -> Optional[str]:
        """Returns last existing cache.

        Returns: Cache filename
        """
        for cache_filename in self._parents_cache[::-1]:  # parents_cache works like a stack.
            if self.__is_cache_file_exists(cache_filename):
                return cache_filename
        return None

    def __get_unapplied_workflow(self, cache_filename) -> WorkFlow:
        """Returns list functions which haven't applied.

        Args:
            cache_filename: Cache filename in caches list of parents.

        Returns: Workflow which haven't applied.
        """
        cache_index = self._parents_cache[::-1].index(cache_filename)  # parents_cache works as a stack
        start_workflow = len(self._workflow) - 1 - cache_index  # each child has one more element then parent
        return self._workflow[start_workflow:]

    def __change_data(self, working_data: DataSet, workflow: WorkFlow, cache: bool = False) -> DataGenerator:
        """Applies workflow for data.

        Args:
            working_data: Data for apply workflow.
            workflow: Workflow.
            cache: Set True if you are going to write and read from the cache.

        Yields:
            obj: Generator
        """
        file = None
        if cache:
            filepath = self.__get_pending_cache_filepath()
            file = open(filepath, "wb")

        try:
            limit = False
            for record in working_data:
                modified_records = self.__apply_workflow(record, workflow)
                if modified_records is None:
                    break
                if not isinstance(modified_records, (list, tuple)):
                    modified_records = [modified_records]

                if None in modified_records:
                    limit = True
                    modified_records = modified_records[:-1]

                for modified_record in modified_records:
                    if file is not None:
                        pickle.dump(modified_record, file)
                    yield modified_record
                if limit:
                    break
        finally:
            if file:
                file.close()
                rename(file.name, self.__get_cache_filepath())

    def __is_cache_file_exists(self, filename: str) -> bool:
        """Checks whether file exist.

        Args:
            filename: Filename.

        Returns:
            File exists or not.

        """
        path = Path("./").joinpath("temp")
        path.mkdir(exist_ok=True)
        path = path.joinpath(filename)
        return path.is_file()

    def __load_file(self, filename: str) -> DataGenerator:
        """Loads records from pickle file.

        Args:
            filename: Filepath.

        Yields:
            obj: Generator records.

        """
        path = Path("./").joinpath("temp").joinpath(filename)
        if not path.exists():
            raise ValueError(f"{filename} doesn't exist.")

        if not path.is_file():
            raise ValueError(f"{filename} isn't file.")

        if path.suffix != ".pickle":
            raise ValueError(f"File hasn't pickle extension.")

        with open(path.resolve(), "rb") as file:
            while True:
                try:
                    decoded_data = pickle.load(file)
                    yield decoded_data
                except EOFError:
                    break

    def __apply_workflow(self, record: dict, workflow: WorkFlow) -> Optional[Union[dict, List[dict]]]:
        """Creates generator records with apply workflow.

        Returns:
            obj: Generator records.

        """
        for step in workflow:
            if isinstance(record, (list, tuple)):
                result = []
                for r in record:
                    try:
                        compute = step["callback"](r)
                        if compute is not None:
                            if not isinstance(compute, list):
                                compute = [compute]
                            result += compute
                    except StopIteration as e:
                        return [*result, None] if result else None

                record = result
                if not record:
                    record = None
                    break
            else:
                try:
                    record = step["callback"](record)
                except StopIteration as e:
                    return None
                if record is None:
                    break

        if record is None:
            record = []
        return record

    def filter(self, callback: Callable) -> "Data":
        """Append `filter` to workflow.

        Args:
            callback: Filter function.
                This function should return True or False.
                If function returns False, the record will be removed from the dataflow.

        Returns:
            Data: Data object.

        """
        new_workflow = [
            *self._workflow.copy(),
            {"type": "filter", "callback": lambda record: record if callback(record) else None},
        ]
        new_parents_cache = [*self._parents_cache, self._cache_filename]
        return Data(data=self._data, workflow=new_workflow, parents_cache=new_parents_cache)

    def map(self, callback: Callable) -> "Data":
        """Append `transform` function to workflow.

        Args:
            callback: Transform function.

        Returns:
            Data: Data object.

        """
        new_workflow = [*self._workflow.copy(), {"type": "map", "callback": callback}]
        new_parents_cache = [*self._parents_cache, self._cache_filename]
        return Data(data=self._data, workflow=new_workflow, parents_cache=new_parents_cache)

    def _build_limit_callback(self, num):
        def callback(r):
            if callback.pushed < num:
                callback.pushed += 1
                return r
            else:
                callback.pushed = 0
                raise StopIteration

        callback.limit = num
        callback.pushed = 0
        return callback

    def limit(self, num: int) -> "Data":
        """Limits the stream to `num` entries.

        Args:
            num: How many records will be provided.

        Returns:
            Data: Data object.

        """

        nwf = []
        for step in copy.deepcopy(self._workflow):
            if step["type"] == "limit":
                step["callback"] = self._build_limit_callback(step["callback"].limit)

            nwf.append(step)

        new_workflow = [*nwf, {"type": "limit", "callback": self._build_limit_callback(num)}]
        new_parents_cache = [*self._parents_cache, self._cache_filename]
        data_obj = Data(data=self._data, workflow=new_workflow, parents_cache=new_parents_cache)
        data_obj._length_hint = num
        data_obj._limit_num = num
        return data_obj

    def sift(self, limit: int = None, skip: int = None) -> Generator[dict, None, None]:
        """Skips and limits records.

        Args:
            limit: Limited records.
            skip: Skipped records.

        Yields:
            Generator records.

        """
        skipped = 0
        pushed = 0

        for record in self.__load_data():
            if skip is not None and skipped < skip:
                skipped += 1
                continue
            if limit is not None and pushed == limit:
                break
            yield record
            pushed += 1

    def use_cache(self, status: bool) -> "Data":
        """Change status cache.

        If True all requested data from rpt-data-provider will be saved to cache file.
        Further actions with Data object will be consume data from the cache file.

        Args:
            status(bool): Status.

        Returns:
            Data: Data object.

        """
        self._cache_status = status
        return self

    def find_by(self, record_field, field_values) -> Generator:
        """Get the records whose field value is written in the field_values list.

        When to use:
            You have IDs of some messages and you want get them in the stream and stop searching
            when you find all elements.

        Args:
            record_field: The record field to be searched for in the field_values list.
            field_values: List of elements among which will be searched record[record_field].

        Yields:
            dict: Generator records.

        """
        values_for_find = list(field_values)
        for record in self:
            if values_for_find:
                if record[record_field] in values_for_find:
                    values_for_find.remove(record[record_field])
                    yield record
                else:
                    continue
            else:
                break

    def write_to_file(self, file: str) -> None:
        """Writes the stream data to txt file.

        Args:
            file: Path to file.

        """
        with open(file, "w") as txt_file:
            for record in self:
                txt_file.write(f"{pprint.pformat(record)}\n" + ("-" * 50) + "\n")

    def __str__(self):
        output = "------------- Printed first 5 records -------------\n"
        for index, record in enumerate(self.__load_data()):
            if index == 5:
                break
            output += pprint.pformat(record) + "\n"
        return output

    def __bool__(self):
        for _ in self.__load_data():
            return True
        return False<|MERGE_RESOLUTION|>--- conflicted
+++ resolved
@@ -32,6 +32,7 @@
         self._len = None
         self._data = data
         self._workflow = [] if workflow is None else workflow
+        self._len = None
         self._length_hint = None  # The value is populated when we use limit method.
         self._limit_num = None
         self._cache_status = cache
@@ -117,12 +118,7 @@
         Returns:
             obj: Generator
         """
-<<<<<<< HEAD
-
-        if cache and self.__check_cache(self._cache_filename):
-=======
         if cache and self.__is_cache_file_exists(self._cache_filename):
->>>>>>> 46c7eca8
             working_data = self.__load_file(self._cache_filename)
             yield from working_data
         else:
@@ -130,18 +126,15 @@
             if cache_filename:
                 working_data = self.__load_file(cache_filename)
                 workflow = self.__get_unapplied_workflow(cache_filename)
-
             else:
                 working_data = self._data() if callable(self._data) else self._data
                 workflow = self._workflow
 
-<<<<<<< HEAD
-            workflow = self._build_workflow(workflow)
-=======
             if self.__check_file_recording():
                 # Do not read from the cache file if it has PENDING status (if the file is not filled yet).
                 cache = False
->>>>>>> 46c7eca8
+
+            workflow = self._build_workflow(workflow)
 
             yield from self.__change_data(working_data=working_data, workflow=workflow, cache=cache)
 
