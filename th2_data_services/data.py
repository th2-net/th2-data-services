<<<<<<< HEAD
import copy
=======
#  Copyright 2022 Exactpro (Exactpro Systems Limited)
#
#  Licensed under the Apache License, Version 2.0 (the "License");
#  you may not use this file except in compliance with the License.
#  You may obtain a copy of the License at
#
#      http://www.apache.org/licenses/LICENSE-2.0
#
#  Unless required by applicable law or agreed to in writing, software
#  distributed under the License is distributed on an "AS IS" BASIS,
#  WITHOUT WARRANTIES OR CONDITIONS OF ANY KIND, either express or implied.
#  See the License for the specific language governing permissions and
#  limitations under the License.

>>>>>>> ed06720a
import pickle
import pprint
from os import rename
from pathlib import Path
from time import time
from typing import Callable, Dict, Generator, Iterator, List, Optional, Union
from weakref import finalize

DataSet = Union[Iterator, Callable[..., Generator[dict, None, None]]]
WorkFlow = List[Dict[str, Union[Callable, str]]]
DataGenerator = Generator[dict, None, None]


class Data:
    """A wrapper for data/data_stream.

    The class provides methods for working with data as a stream.

    Such approach to data analysis called streaming transformation.
    """

    def __init__(self, data: DataSet, cache: bool = False, workflow: WorkFlow = None, parents_cache: List[str] = None):
        """
        Args:
            data: Data source.
            workflow: Workflow.
            parents_cache: Parents chain. Works as a stack.
            cache: Flag if you want to write and read from cache.
        """
        self._cache_filename = f"{str(id(self))}:{time()}.pickle"
        self._len = None
        self._data = data
        self._workflow = [] if workflow is None else workflow
        self._length_hint = None  # The value is populated when we use limit method.
        self._limit_num = None
        self._cache_status = cache
        self._parents_cache = parents_cache if parents_cache else []
        self._finalizer = finalize(self, self.__remove)
        self.pushed = 0

    def __remove(self):
        """Data class destructor."""
        if self.__is_cache_file_exists(self._cache_filename):
            self.__delete_cache()
        del self._data

    def __delete_cache(self) -> None:
        """Removes cache file."""
        path = Path(self.__get_cache_filepath())
        if path.exists():
            path.unlink()

    @property
    def len(self) -> int:
        """int: How many records in the Data stream.

        Notes:
        1. It is a wasteful operation if you are performing it on the Data object that has never been iterated before.

        2. If you want just to check emptiness, use is_empty property instead.
        """
        return self._len if self._len is not None else self.__calc_len()

    @property
    def is_empty(self) -> bool:
        """bool: Indicates that the Data object doesn't contain data."""
        for _ in self.__load_data():
            return False
        return True

    def __calc_len(self) -> int:
        for _ in self:
            pass
        return self._len

    def __length_hint__(self):
        if self._len is not None:
            return self._len
        elif self._length_hint is not None:
            return self._length_hint
        else:
            # 2**13, though 8 - is a default value in CPython.
            # We usually have large number of data.
            return 8192

    def __iter__(self) -> DataSet:
        self._len = 0
        interruption = True
        try:
            for record in self.__load_data(self._cache_status):
                yield record
                self._len += 1
            else:
                # Loop fell through ..............
                interruption = False
        except StopIteration:
            return None
        finally:
            if interruption:
                self.__delete_cache()

    def _build_workflow(self, workflow):
        new_workflow = copy.deepcopy(workflow)
        for w in new_workflow[::-1]:
            if w["type"] == "limit":
                w["callback"] = self._build_limit_callback(w["callback"].limit)

        return new_workflow

    def __load_data(self, cache: bool = False) -> DataGenerator:
        """Loads data from cache or data.

        Args:
            cache: Flag if you what to write and read from cache.

        Returns:
            obj: Generator
        """
<<<<<<< HEAD

        if cache and self.__check_cache(self._cache_filename):
=======
        if cache and self.__is_cache_file_exists(self._cache_filename):
>>>>>>> ed06720a
            working_data = self.__load_file(self._cache_filename)
            yield from working_data
        else:
            cache_filename = self.get_last_cache()
            if cache_filename:
                working_data = self.__load_file(cache_filename)
                workflow = self.__get_unapplied_workflow(cache_filename)

            else:
                working_data = self._data() if callable(self._data) else self._data
                workflow = self._workflow

<<<<<<< HEAD
            workflow = self._build_workflow(workflow)
=======
            if self.__check_file_recording():
                # Do not read from the cache file if it has PENDING status (if the file is not filled yet).
                cache = False
>>>>>>> ed06720a

            yield from self.__change_data(working_data=working_data, workflow=workflow, cache=cache)

    def __check_file_recording(self) -> bool:
        """Checks whether there is a current recording in the file.

        Returns:
            bool: File recording status.
        """
        filename = f"[PENDING]{self._cache_filename}"
        return self.__is_cache_file_exists(filename)

    def __get_pending_cache_filepath(self) -> str:
        """Gets filepath for a cache file in pending status."""
        return f"./temp/[PENDING]{self._cache_filename}"

    def __get_cache_filepath(self) -> str:
        """Gets filepath for a cache file."""
        return f"./temp/{self._cache_filename}"

    def get_last_cache(self) -> Optional[str]:
        """Returns last existing cache.

        Returns: Cache filename
        """
        for cache_filename in self._parents_cache[::-1]:  # parents_cache works like a stack.
            if self.__is_cache_file_exists(cache_filename):
                return cache_filename
        return None

    def __get_unapplied_workflow(self, cache_filename) -> WorkFlow:
        """Returns list functions which haven't applied.

        Args:
            cache_filename: Cache filename in caches list of parents.

        Returns: Workflow which haven't applied.
        """
        cache_index = self._parents_cache[::-1].index(cache_filename)  # parents_cache works as a stack
        start_workflow = len(self._workflow) - 1 - cache_index  # each child has one more element then parent
        return self._workflow[start_workflow:]

    def __change_data(self, working_data: DataSet, workflow: WorkFlow, cache: bool = False) -> DataGenerator:
        """Applies workflow for data.

        Args:
            working_data: Data for apply workflow.
            workflow: Workflow.
            cache: Set True if you are going to write and read from the cache.

        Yields:
            obj: Generator
        """
        file = None
        if cache:
            filepath = self.__get_pending_cache_filepath()
            file = open(filepath, "wb")

        try:
            limit = False
            for record in working_data:
                modified_records = self.__apply_workflow(record, workflow)
                if modified_records is None:
                    break
                if not isinstance(modified_records, (list, tuple)):
                    modified_records = [modified_records]

                if None in modified_records:
                    limit = True
                    modified_records = modified_records[:-1]

                for modified_record in modified_records:
                    if file is not None:
                        pickle.dump(modified_record, file)
                    yield modified_record
                if limit:
                    break
        finally:
            if file:
                file.close()
                rename(file.name, self.__get_cache_filepath())

    def __is_cache_file_exists(self, filename: str) -> bool:
        """Checks whether file exist.

        Args:
            filename: Filename.

        Returns:
            File exists or not.

        """
        path = Path("./").joinpath("temp")
        path.mkdir(exist_ok=True)
        path = path.joinpath(filename)
        return path.is_file()

    def __load_file(self, filename: str) -> DataGenerator:
        """Loads records from pickle file.

        Args:
            filename: Filepath.

        Yields:
            obj: Generator records.

        """
        path = Path("./").joinpath("temp").joinpath(filename)
        if not path.exists():
            raise ValueError(f"{filename} doesn't exist.")

        if not path.is_file():
            raise ValueError(f"{filename} isn't file.")

        if path.suffix != ".pickle":
            raise ValueError(f"File hasn't pickle extension.")

        with open(path.resolve(), "rb") as file:
            while True:
                try:
                    decoded_data = pickle.load(file)
                    yield decoded_data
                except EOFError:
                    break

    def __apply_workflow(self, record: dict, workflow: WorkFlow) -> Optional[Union[dict, List[dict]]]:
        """Creates generator records with apply workflow.

        Returns:
            obj: Generator records.

        """
        for step in workflow:
            if isinstance(record, (list, tuple)):
                result = []
                for r in record:
                    try:
                        compute = step["callback"](r)
                        if compute is not None:
                            if not isinstance(compute, list):
                                compute = [compute]
                            result += compute
                    except StopIteration as e:
                        return [*result, None] if result else None

                record = result
                if not record:
                    record = None
                    break
            else:
                try:
                    record = step["callback"](record)
                except StopIteration as e:
                    return None
                if record is None:
                    break

        if record is None:
            record = []
        return record

    def filter(self, callback: Callable) -> "Data":
        """Append `filter` to workflow.

        Args:
            callback: Filter function.
                This function should return True or False.
                If function returns False, the record will be removed from the dataflow.

        Returns:
            Data: Data object.

        """
        new_workflow = [
            *self._workflow.copy(),
            {"type": "filter", "callback": lambda record: record if callback(record) else None},
        ]
        new_parents_cache = [*self._parents_cache, self._cache_filename]
        return Data(data=self._data, workflow=new_workflow, parents_cache=new_parents_cache)

    def map(self, callback: Callable) -> "Data":
        """Append `transform` function to workflow.

        Args:
            callback: Transform function.

        Returns:
            Data: Data object.

        """
        new_workflow = [*self._workflow.copy(), {"type": "map", "callback": callback}]
        new_parents_cache = [*self._parents_cache, self._cache_filename]
        return Data(data=self._data, workflow=new_workflow, parents_cache=new_parents_cache)

    def _build_limit_callback(self, num):
        def callback(r):
            if callback.pushed < num:
                callback.pushed += 1
                return r
            else:
                callback.pushed = 0
                raise StopIteration

        callback.limit = num
        callback.pushed = 0
        return callback

    def limit(self, num: int) -> "Data":
        """Limits the stream to `num` entries.

        Args:
            num: How many records will be provided.

        Returns:
            Data: Data object.

        """

        nwf = []
        for step in copy.deepcopy(self._workflow):
            if step["type"] == "limit":
                step["callback"] = self._build_limit_callback(step["callback"].limit)

            nwf.append(step)

        new_workflow = [*nwf, {"type": "limit", "callback": self._build_limit_callback(num)}]
        new_parents_cache = [*self._parents_cache, self._cache_filename]
        data_obj = Data(data=self._data, workflow=new_workflow, parents_cache=new_parents_cache)
        data_obj._length_hint = num
        data_obj._limit_num = num
        return data_obj

    def sift(self, limit: int = None, skip: int = None) -> Generator[dict, None, None]:
        """Skips and limits records.

        Args:
            limit: Limited records.
            skip: Skipped records.

        Yields:
            Generator records.

        """
        skipped = 0
        pushed = 0

        for record in self.__load_data():
            if skip is not None and skipped < skip:
                skipped += 1
                continue
            if limit is not None and pushed == limit:
                break
            yield record
            pushed += 1

    def use_cache(self, status: bool) -> "Data":
        """Change status cache.

        If True all requested data from rpt-data-provider will be saved to cache file.
        Further actions with the Data object will consume data from the cache file.

        Args:
            status(bool): Status.

        Returns:
            Data: Data object.

        """
        self._cache_status = status
        return self

    def find_by(self, record_field, field_values) -> Generator:
        """Get the records whose field value is written in the field_values list.

        When to use:
            You have IDs of some messages and you want get them in the stream and stop searching
            when you find all elements.

        Args:
            record_field: The record field to be searched for in the field_values list.
            field_values: List of elements among which will be searched record[record_field].

        Yields:
            dict: Generator records.

        """
        values_for_find = list(field_values)
        for record in self:
            if values_for_find:
                if record[record_field] in values_for_find:
                    values_for_find.remove(record[record_field])
                    yield record
                else:
                    continue
            else:
                break

    def write_to_file(self, file: str) -> None:
        """Writes the stream data to txt file.

        Args:
            file: Path to file.

        """
        with open(file, "w") as txt_file:
            for record in self:
                txt_file.write(f"{pprint.pformat(record)}\n" + ("-" * 50) + "\n")

    def __str__(self):
        output = "------------- Printed first 5 records -------------\n"
        for index, record in enumerate(self.__load_data()):
            if index == 5:
                break
            output += pprint.pformat(record) + "\n"
        return output

    def __bool__(self):
        for _ in self.__load_data():
            return True
        return False<|MERGE_RESOLUTION|>--- conflicted
+++ resolved
@@ -1,6 +1,3 @@
-<<<<<<< HEAD
-import copy
-=======
 #  Copyright 2022 Exactpro (Exactpro Systems Limited)
 #
 #  Licensed under the Apache License, Version 2.0 (the "License");
@@ -14,8 +11,7 @@
 #  WITHOUT WARRANTIES OR CONDITIONS OF ANY KIND, either express or implied.
 #  See the License for the specific language governing permissions and
 #  limitations under the License.
-
->>>>>>> ed06720a
+import copy
 import pickle
 import pprint
 from os import rename
@@ -134,12 +130,7 @@
         Returns:
             obj: Generator
         """
-<<<<<<< HEAD
-
-        if cache and self.__check_cache(self._cache_filename):
-=======
         if cache and self.__is_cache_file_exists(self._cache_filename):
->>>>>>> ed06720a
             working_data = self.__load_file(self._cache_filename)
             yield from working_data
         else:
@@ -152,13 +143,11 @@
                 working_data = self._data() if callable(self._data) else self._data
                 workflow = self._workflow
 
-<<<<<<< HEAD
-            workflow = self._build_workflow(workflow)
-=======
             if self.__check_file_recording():
                 # Do not read from the cache file if it has PENDING status (if the file is not filled yet).
                 cache = False
->>>>>>> ed06720a
+
+            workflow = self._build_workflow(workflow)
 
             yield from self.__change_data(working_data=working_data, workflow=workflow, cache=cache)
 
