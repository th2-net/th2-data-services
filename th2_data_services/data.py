--- conflicted
+++ resolved
@@ -57,16 +57,21 @@
         if self.__is_cache_file_exists(self._cache_filename):
             self.__delete_cache()
         del self._data
+        """Data class destructor."""
+        if self.__is_cache_file_exists(self._cache_filename):
+            self.__delete_cache()
+        del self._data
 
     def __delete_cache(self) -> None:
         """Removes cache file."""
         path = Path(self.__get_cache_filepath())
-<<<<<<< HEAD
         if path.exists():
             path.unlink()
-=======
+
+    def __delete_cache(self) -> None:
+        """Removes cache file."""
+        path = Path(self.__get_cache_filepath())
         path.unlink()
->>>>>>> 46c7eca8
 
     @property
     def len(self) -> int:
@@ -87,6 +92,7 @@
         return True
 
     def __calc_len(self) -> int:
+        # TODO - request rpt-data-provide provide "select count"
         for _ in self:
             pass
         return self._len
@@ -116,7 +122,6 @@
         finally:
             if interruption:
                 self.__delete_cache()
-<<<<<<< HEAD
 
     def _build_workflow(self, workflow):
         new_workflow = copy.deepcopy(workflow)
@@ -125,8 +130,6 @@
                 w["callback"] = self._build_limit_callback(w["callback"].limit)
 
         return new_workflow
-=======
->>>>>>> 46c7eca8
 
     def __load_data(self, cache: bool = False) -> DataGenerator:
         """Loads data from cache or data.
@@ -154,11 +157,12 @@
                 # Do not read from the cache file if it has PENDING status (if the file is not filled yet).
                 cache = False
 
-<<<<<<< HEAD
             workflow = self._build_workflow(workflow)
 
-=======
->>>>>>> 46c7eca8
+            if self.__check_file_recording():
+                # Do not read from the cache file if it has PENDING status (if the file is not filled yet).
+                cache = False
+
             yield from self.__change_data(working_data=working_data, workflow=workflow, cache=cache)
 
     def __check_file_recording(self) -> bool:
