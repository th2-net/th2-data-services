--- conflicted
+++ resolved
@@ -1,6 +1,3 @@
-<<<<<<< HEAD
-import copy
-=======
 #  Copyright 2022 Exactpro (Exactpro Systems Limited)
 #
 #  Licensed under the Apache License, Version 2.0 (the "License");
@@ -15,7 +12,7 @@
 #  See the License for the specific language governing permissions and
 #  limitations under the License.
 
->>>>>>> ed06720a
+import copy
 import pickle
 import pprint
 from os import rename
@@ -66,12 +63,8 @@
     def __delete_cache(self) -> None:
         """Removes cache file."""
         path = Path(self.__get_cache_filepath())
-<<<<<<< HEAD
-        path.unlink()
-=======
         if path.exists():
             path.unlink()
->>>>>>> ed06720a
 
     @property
     def len(self) -> int:
@@ -92,6 +85,7 @@
         return True
 
     def __calc_len(self) -> int:
+        # TODO - request rpt-data-provide provide "select count"
         for _ in self:
             pass
         return self._len
@@ -121,7 +115,6 @@
         finally:
             if interruption:
                 self.__delete_cache()
-<<<<<<< HEAD
 
     def _build_workflow(self, workflow):
         new_workflow = copy.deepcopy(workflow)
@@ -130,8 +123,6 @@
                 w["callback"] = self._build_limit_callback(w["callback"].limit)
 
         return new_workflow
-=======
->>>>>>> ed06720a
 
     def __load_data(self, cache: bool = False) -> DataGenerator:
         """Loads data from cache or data.
@@ -158,11 +149,6 @@
                 # Do not read from the cache file if it has PENDING status (if the file is not filled yet).
                 cache = False
 
-<<<<<<< HEAD
-            workflow = self._build_workflow(workflow)
-
-=======
->>>>>>> ed06720a
             yield from self.__change_data(working_data=working_data, workflow=workflow, cache=cache)
 
     def __check_file_recording(self) -> bool:
@@ -391,7 +377,6 @@
         new_parents_cache = [*self._parents_cache, self._cache_filename]
         data_obj = Data(data=self._data, workflow=new_workflow, parents_cache=new_parents_cache)
         data_obj._length_hint = num
-        data_obj._limit_num = num
         return data_obj
 
     def sift(self, limit: int = None, skip: int = None) -> Generator[dict, None, None]:
