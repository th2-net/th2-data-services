#  Copyright 2022 Exactpro (Exactpro Systems Limited)
#
#  Licensed under the Apache License, Version 2.0 (the "License");
#  you may not use this file except in compliance with the License.
#  You may obtain a copy of the License at
#
#      http://www.apache.org/licenses/LICENSE-2.0
#
#  Unless required by applicable law or agreed to in writing, software
#  distributed under the License is distributed on an "AS IS" BASIS,
#  WITHOUT WARRANTIES OR CONDITIONS OF ANY KIND, either express or implied.
#  See the License for the specific language governing permissions and
#  limitations under the License.


"""Interfaces for Provider Commands."""

from __future__ import annotations

from abc import abstractmethod
from typing import TYPE_CHECKING, Callable, Any
<<<<<<< HEAD
from warnings import warn
=======
>>>>>>> 66c66866

from th2_data_services.command import ICommand

if TYPE_CHECKING:
    from th2_data_services.provider.data_source import (
        IProviderDataSource,
        IHTTPProviderDataSource,
        IGRPCProviderDataSource,
    )


class IProviderCommand(ICommand):
    """Interface of command for rpt-data-provider."""

    @abstractmethod
    def handle(self, data_source: IProviderDataSource):
        pass


class IHTTPProviderCommand(IProviderCommand):
    """Interface of command for rpt-data-provider which works via HTTP."""

    @abstractmethod
    def handle(self, data_source: IHTTPProviderDataSource):
        pass


class IGRPCProviderCommand(IProviderCommand):
    """Interface of command for rpt-data-provider which works via GRPC."""

    @abstractmethod
    def handle(self, data_source: IGRPCProviderDataSource):
        pass


class IGRPCProviderAdaptableCommand(IGRPCProviderCommand):
    def __init__(self):
        self._workflow = []

    @abstractmethod
    def handle(self, data_source: IGRPCProviderDataSource) -> Any:
        pass

    def apply_adapter(self, adapter: Callable):
        self._workflow.append(adapter)
        return self

    def _handle_adapters(self, data):
        for step in self._workflow:
<<<<<<< HEAD
            try:
                data = step(data)
            except Exception:
                warn(f"Adapter '{step.__name__}' didn't apply because of Error.", stacklevel=2)
                return data
=======
            data = step(data)
>>>>>>> 66c66866
        return data<|MERGE_RESOLUTION|>--- conflicted
+++ resolved
@@ -19,10 +19,6 @@
 
 from abc import abstractmethod
 from typing import TYPE_CHECKING, Callable, Any
-<<<<<<< HEAD
-from warnings import warn
-=======
->>>>>>> 66c66866
 
 from th2_data_services.command import ICommand
 
@@ -72,13 +68,5 @@
 
     def _handle_adapters(self, data):
         for step in self._workflow:
-<<<<<<< HEAD
-            try:
-                data = step(data)
-            except Exception:
-                warn(f"Adapter '{step.__name__}' didn't apply because of Error.", stacklevel=2)
-                return data
-=======
             data = step(data)
->>>>>>> 66c66866
         return data