--- conflicted
+++ resolved
@@ -44,11 +44,7 @@
 class Provider5MessageStubBuilder(IMessageStub):
     def __init__(self, message_struct=provider5_message_struct):
         self.message_fields = message_struct
-<<<<<<< HEAD
-        super().__init__()
-=======
         super().__init__()  # Requirement to define fields for the template earlier.
->>>>>>> 66c66866
 
     @property
     def template(self) -> dict:
