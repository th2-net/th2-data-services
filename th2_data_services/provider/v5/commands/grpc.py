--- conflicted
+++ resolved
@@ -33,12 +33,9 @@
     """A Class-Command for request to rpt-data-provider.
 
     It retrieves the event by id as GRPC object.
-<<<<<<< HEAD
-=======
 
     Returns:
         EventData: Th2 event.
->>>>>>> 66c66866
     """
 
     def __init__(self, id: str):
@@ -62,15 +59,12 @@
     """A Class-Command for request to rpt-data-provider.
 
     It retrieves the event by id.
-<<<<<<< HEAD
-=======
 
     Returns:
         dict: Th2 event.
 
     Raises:
         ValueError: If event by Id wasn't found.
->>>>>>> 66c66866
     """
 
     def __init__(self, id: str):
@@ -93,19 +87,11 @@
             if self._stub_status:
                 event = data_source.event_stub.build(event)
             else:
-<<<<<<< HEAD
-                raise ValueError("Unable to find the event.")
+                raise ValueError(f"Unable to find the event. Id: {self._id}")
 
         event = self._handle_adapters(event)
         return event
 
-=======
-                raise ValueError(f"Unable to find the event. Id: {self._id}")
-
-        event = self._handle_adapters(event)
-        return event
-
->>>>>>> 66c66866
     def use_stub(self):
         self._stub_status = True
         return self
@@ -115,15 +101,12 @@
     """A Class-Command for request to rpt-data-provider.
 
     It retrieves the events by id.
-<<<<<<< HEAD
-=======
 
     Returns:
         List[dict]: Th2 events.
 
     Raises:
         ValueError: If any event by Id wasn't found.
->>>>>>> 66c66866
     """
 
     def __init__(self, ids: List[str]):
@@ -150,11 +133,7 @@
                 if self._stub_status:
                     event = data_source.event_stub.build(event)
                 else:
-<<<<<<< HEAD
-                    raise ValueError("Unable to find the event.")
-=======
                     raise ValueError(f"Unable to find the event. Id: {event_id}")
->>>>>>> 66c66866
 
             event = self._handle_adapters(event)
             response.append(event)
@@ -169,12 +148,9 @@
     """A Class-Command for request to rpt-data-provider.
 
     It searches events stream as GRPC object by options.
-<<<<<<< HEAD
-=======
 
     Returns:
         Iterable[EventData]: Stream of Th2 events.
->>>>>>> 66c66866
     """
 
     def __init__(
@@ -242,83 +218,6 @@
         )
         for response in stream_response:
             response = self._handle_adapters(response)
-<<<<<<< HEAD
-            yield response
-
-
-class GetEvents(IGRPCProvider5Command, IGRPCProviderAdaptableCommand):
-    """A Class-Command for request to rpt-data-provider.
-
-    It searches events stream by options.
-    """
-
-    def __init__(
-        self,
-        start_timestamp: datetime,
-        end_timestamp: datetime = None,
-        parent_event: str = None,
-        search_direction: str = "NEXT",
-        resume_from_id: str = None,
-        result_count_limit: int = None,
-        keep_open: bool = False,
-        limit_for_parent: int = None,
-        metadata_only: bool = True,
-        attached_messages: bool = False,
-        filters: List[Filter] = None,
-    ):
-        """
-        Args:
-            start_timestamp: Start timestamp of search.
-            end_timestamp: End timestamp of search.
-            resume_from_id: Event id from which search starts.
-            parent_event: Match events to the specified parent.
-            search_direction: Search direction.
-            result_count_limit: Result count limit.
-            keep_open: If the search has reached the current moment.
-                It is need to wait further for the appearance of new data.
-                the one closest to the specified timestamp.
-            limit_for_parent: How many children events for each parent do we want to request.
-            metadata_only: Receive only metadata (true) or entire event (false) (without attached_messages).
-            attached_messages: Gets messages ids which linked to events.
-            filters: Filters using in search for messages.
-
-        """
-        super().__init__()
-        self._start_timestamp = start_timestamp
-        self._end_timestamp = end_timestamp
-        self._parent_event = parent_event
-        self._search_direction = search_direction
-        self._resume_from_id = resume_from_id
-        self._result_count_limit = result_count_limit
-        self._keep_open = keep_open
-        self._limit_for_parent = limit_for_parent
-        self._metadata_only = metadata_only
-        self._attached_messages = attached_messages
-        self._filters = filters
-
-        self._decoder = AdapterGRPCObjectToDict()
-
-    def handle(self, data_source: GRPCProvider5DataSource) -> Iterable[dict]:
-        stream = GetEventsGRPCObjects(
-            start_timestamp=self._start_timestamp,
-            end_timestamp=self._end_timestamp,
-            parent_event=self._parent_event,
-            search_direction=self._search_direction,
-            resume_from_id=self._resume_from_id,
-            result_count_limit=self._result_count_limit,
-            keep_open=self._keep_open,
-            limit_for_parent=self._limit_for_parent,
-            metadata_only=self._metadata_only,
-            attached_messages=self._attached_messages,
-            filters=self._filters,
-        ).handle(data_source)
-        for stream_body in stream:
-            event = self._decoder.handle(stream_body.event)
-            event = self._handle_adapters(event)
-            yield event
-
-
-=======
             yield response.event
 
 
@@ -397,17 +296,13 @@
             yield event
 
 
->>>>>>> 66c66866
 class GetMessageByIdGRPCObject(IGRPCProvider5Command, IGRPCProviderAdaptableCommand):
     """A Class-Command for request to rpt-data-provider.
 
     It retrieves the message by id as GRPC Object.
-<<<<<<< HEAD
-=======
 
     Returns:
         MessageData: Th2 message.
->>>>>>> 66c66866
     """
 
     def __init__(self, id: str):
@@ -430,15 +325,12 @@
     """A Class-Command for request to rpt-data-provider.
 
     It retrieves the message by id.
-<<<<<<< HEAD
-=======
 
     Returns:
         dict: Th2 message.
 
     Raises:
         ValueError: If message by id wasn't found.
->>>>>>> 66c66866
     """
 
     def __init__(self, id: str):
@@ -461,11 +353,7 @@
             if self._stub_status:
                 message = data_source.message_stub.build(message)
             else:
-<<<<<<< HEAD
-                raise ValueError("Unable to find the message.")
-=======
                 raise ValueError(f"Unable to find the message. Id: {self._id}")
->>>>>>> 66c66866
         message = self._handle_adapters(message)
         return message
 
@@ -478,15 +366,12 @@
     """A Class-Command for request to rpt-data-provider.
 
     It retrieves the messages by id.
-<<<<<<< HEAD
-=======
 
     Returns:
         List[dict]: Th2 messages.
 
     Raises:
         ValueError: If any message by id wasn't found.
->>>>>>> 66c66866
     """
 
     def __init__(self, ids: List[str]):
@@ -511,11 +396,7 @@
                 if self._stub_status:
                     message = data_source.message_stub.build(message)
                 else:
-<<<<<<< HEAD
-                    raise ValueError("Unable to find the message.")
-=======
                     raise ValueError(f"Unable to find the message. Id: {id_}")
->>>>>>> 66c66866
             message = self._handle_adapters(message)
             response.append(message)
         return response
@@ -529,12 +410,9 @@
     """A Class-Command for request to rpt-data-provider.
 
     It searches messages stream as GRPC object by options.
-<<<<<<< HEAD
-=======
 
     Returns:
         Iterable[MessageData]: Stream of Th2 messages.
->>>>>>> 66c66866
     """
 
     def __init__(
@@ -588,27 +466,18 @@
             filters=self._filters,
         )
 
-<<<<<<< HEAD
-        for message in response:
-            message = self._handle_adapters(message)
-            yield message
-=======
         for response in stream_response:
             response = self._handle_adapters(response)
             yield response.message
->>>>>>> 66c66866
 
 
 class GetMessages(IGRPCProvider5Command, IGRPCProviderAdaptableCommand):
     """A Class-Command for request to rpt-data-provider.
 
     It searches messages stream by options.
-<<<<<<< HEAD
-=======
 
     Returns:
         Iterable[dict]: Stream of Th2 messages.
->>>>>>> 66c66866
     """
 
     def __init__(
@@ -658,12 +527,7 @@
             keep_open=self._keep_open,
             filters=self._filters,
         ).handle(data_source)
-<<<<<<< HEAD
-        for stream_body in stream:
-            message = self._decoder.handle(stream_body.message)
-=======
         for message in stream:
             message = self._decoder.handle(message)
->>>>>>> 66c66866
             message = self._handle_adapters(message)
             yield message