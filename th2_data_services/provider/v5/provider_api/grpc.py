#  Copyright 2022 Exactpro (Exactpro Systems Limited)
#
#  Licensed under the Apache License, Version 2.0 (the "License");
#  you may not use this file except in compliance with the License.
#  You may obtain a copy of the License at
#
#      http://www.apache.org/licenses/LICENSE-2.0
#
#  Unless required by applicable law or agreed to in writing, software
#  distributed under the License is distributed on an "AS IS" BASIS,
#  WITHOUT WARRANTIES OR CONDITIONS OF ANY KIND, either express or implied.
#  See the License for the specific language governing permissions and
#  limitations under the License.

import logging
<<<<<<< HEAD
from typing import Iterable, List
=======
from datetime import timezone, datetime
from typing import Iterable, List, Optional
>>>>>>> 8ca1d9e4

from google.protobuf.timestamp_pb2 import Timestamp
from google.protobuf.wrappers_pb2 import BoolValue, Int32Value, Int64Value
from th2_grpc_common.common_pb2 import MessageID, EventID, ConnectionID, Direction
from th2_grpc_data_provider.data_provider_pb2_grpc import DataProviderStub
from th2_grpc_data_provider.data_provider_pb2 import (
    MessageStreamNamesRequest,
    EventSearchRequest,
    MessageSearchRequest,
    MessageFiltersRequest,
    EventFiltersRequest,
    FilterName,
    MatchRequest,
    FilterInfo,
    ListFilterName,
    StreamResponse,
    EventData,
    StringList,
    IsMatched,
    MessageData,
    TimeRelation,
    Filter,
)
from grpc import Channel, insecure_channel

from th2_data_services import Filter
from th2_data_services.provider.source_api import IGRPCProviderSourceAPI

logger = logging.getLogger("th2_data_services")
logger.setLevel(logging.DEBUG)


class GRPCProvider5API(IGRPCProviderSourceAPI):
    def __init__(self, url: str):
        """GRPC Provider5 API.

        Args:
            url: GRPC data source url.
        """
        self._create_connection(url)

    def _create_connection(self, url: str) -> None:
        channel: Channel = insecure_channel(url)
        self.__stub: DataProviderStub = DataProviderStub(channel)

    def get_message_streams(self) -> StringList:
        """GRPC-API `getMessageStreams` call returns a list of message stream names."""
        return self.__stub.getMessageStreams(MessageStreamNamesRequest())

<<<<<<< HEAD
=======
    # TODO Filters
    # TODO nano in timestamp
    # TODO - May be we change datetime to int (nano-seconds) or Timestamp? (Sviatoslav)
>>>>>>> 8ca1d9e4
    def search_events(
        self,
        start_timestamp: int = None,
        end_timestamp: int = None,
        parent_event: str = None,
        search_direction: str = "NEXT",
        resume_from_id: str = None,
        result_count_limit: int = None,
        keep_open: bool = False,
        limit_for_parent: int = None,
        metadata_only: bool = True,
        attached_messages: bool = False,
<<<<<<< HEAD
        filters: List[Filter] = None,
=======
        filters: Optional[List[Filter]] = None,
>>>>>>> 8ca1d9e4
    ) -> Iterable[StreamResponse]:
        """GRPC-API `searchEvents` call creates an event or an event metadata stream that matches the filter.

        Args:
            TODO - by Sviatoslav

        Returns:
            TODO - by Sviatoslav
        """
        if filters is None:
            filters = []

        if start_timestamp is None and resume_from_id is None:
            raise ValueError("One of the 'startTimestamp' or 'resumeFromId' must not be null.")

        if end_timestamp is None and result_count_limit is None:
            raise ValueError("One of the 'end_timestamp' or 'result_count_limit' must not be null.")

        if search_direction is not None:
            search_direction = search_direction.upper()
            if search_direction not in ("NEXT", "PREVIOUS"):
                raise ValueError("Argument 'search_direction' must be 'NEXT' or 'PREVIOUS'.")

        if start_timestamp:
            nanos = start_timestamp % 10 ** 9
            seconds = start_timestamp // 10 ** 9
            start_timestamp = Timestamp(seconds=seconds, nanos=nanos)

        if end_timestamp:
            nanos = end_timestamp % 10 ** 9
            seconds = end_timestamp // 10 ** 9
            end_timestamp = Timestamp(seconds=seconds, nanos=nanos)

        parent_event = EventID(id=parent_event) if parent_event else None
        search_direction = TimeRelation.Value(search_direction)  # getting a value from enum
        resume_from_id = EventID(id=resume_from_id) if resume_from_id else EventID()
        result_count_limit = Int32Value(value=result_count_limit) if result_count_limit else None
        keep_open = BoolValue(value=keep_open)
        limit_for_parent = Int64Value(value=limit_for_parent) if limit_for_parent else None
        metadata_only = BoolValue(value=metadata_only)
        attached_messages = BoolValue(value=attached_messages)

        event_search_request = EventSearchRequest(
            start_timestamp=start_timestamp,
            end_timestamp=end_timestamp,
            parent_event=parent_event,
            search_direction=search_direction,
            resume_from_id=resume_from_id,
            result_count_limit=result_count_limit,
            keep_open=keep_open,
            limit_for_parent=limit_for_parent,
            metadata_only=metadata_only,
            attached_messages=attached_messages,
            filters=filters,
        )
        return self.__stub.searchEvents(event_search_request)

    # TODO - message_search_request is empty
    def search_messages(
        self,
        start_timestamp: int,
        stream: List[str],
<<<<<<< HEAD
        end_timestamp: int = None,
        resume_from_ids: List[str] = None,
        search_direction: str = None,
=======
        end_timestamp: datetime = None,
        resume_from_id: str = None,
        search_direction: str = "NEXT",
>>>>>>> 8ca1d9e4
        result_count_limit: int = None,
        keep_open: bool = False,
        attached_events: bool = False,
        lookup_limit_days: int = None,
<<<<<<< HEAD
        filters: List[Filter] = None,
    ) -> Iterable[StreamResponse]:
        if start_timestamp is None and resume_from_ids is None:
=======
        filters: Optional[List[Filter]] = None,
    ) -> Iterable[StreamResponse]:
        """GRPC-API `searchMessages` call creates a message stream that matches the filter.

        Args:
            TODO - by Sviatoslav

        Returns:
            TODO - by Sviatoslav
        """
        if filters is None:
            filters = []

        if start_timestamp is None and resume_from_id is None:
>>>>>>> 8ca1d9e4
            raise ValueError("One of the 'startTimestamp' or 'resumeFromId' must not be null.")

        if end_timestamp is None and result_count_limit is None:
            raise ValueError("One of the 'end_timestamp' or 'result_count_limit' must not be null.")

        if search_direction is not None:
            search_direction = search_direction.upper()
            if search_direction not in ("NEXT", "PREVIOUS"):
                raise ValueError("Argument 'search_direction' must be 'NEXT' or 'PREVIOUS'.")

        if stream is None:
            raise ValueError("Argument 'stream' is required.")

        if start_timestamp:
            nanos = start_timestamp % 10 ** 9
            seconds = start_timestamp // 10 ** 9
            start_timestamp = Timestamp(seconds=seconds, nanos=nanos)

        if end_timestamp:
            nanos = end_timestamp % 10 ** 9
            seconds = end_timestamp // 10 ** 9
            end_timestamp = Timestamp(seconds=seconds, nanos=nanos)

        search_direction = TimeRelation.Value(search_direction)  # getting a value from enum
        resume_from_ids = (
            [self.__build_message_id_object(id_) for id_ in resume_from_ids] if resume_from_ids else MessageID()
        )
        result_count_limit = Int32Value(value=result_count_limit) if result_count_limit else None
        keep_open = BoolValue(value=keep_open)
        attached_events = BoolValue(value=attached_events)
        lookup_limit_days = Int32Value(value=lookup_limit_days) if lookup_limit_days else None

<<<<<<< HEAD
        message_search_request = MessageSearchRequest(
            start_timestamp=start_timestamp,
            end_timestamp=end_timestamp,
            search_direction=search_direction,
            resume_from_ids=resume_from_ids,
            result_count_limit=result_count_limit,
            keep_open=keep_open,
            attached_events=attached_events,
            lookup_limit_days=lookup_limit_days,
            filters=filters,
        )
        return self.__stub.searchMessages(message_search_request)

    @staticmethod
    def __build_message_id_object(message_id: str) -> MessageID:
=======
    def get_event(self, event_id: str) -> EventData:
        """GRPC-API `getEvent` call returns a single event with the specified id."""
        event_id = EventID(id=event_id)
        return self.__stub.getEvent(event_id)

    def get_message(self, message_id: str) -> MessageData:
        """GRPC-API `getMessage` call returns a single message with the specified id."""
>>>>>>> 8ca1d9e4
        split_id = message_id.split(":")
        split_id.reverse()  # Parse the message id from the end.

        sequence, direction, alias = split_id[0], split_id[1].upper(), split_id[2:]
        split_sequence = sequence.split(".")
        sequence, subsequence = int(split_sequence[0]), split_sequence[1:]
        subsequence = map(int, subsequence) if subsequence else subsequence
        alias.reverse()
        alias = ":".join(alias)

        connection_id = ConnectionID(session_alias=alias)
        direction = Direction.Value(direction)  # Get a value from enum.

        message_id = MessageID(
            connection_id=connection_id,
            direction=direction,
            sequence=sequence,
            subsequence=subsequence,
        )
        return message_id

    def get_event(self, event_id: str) -> EventData:
        event_id = EventID(id=event_id)
        return self.__stub.getEvent(event_id)

    def get_message(self, message_id: str) -> MessageData:
        message_id = self.__build_message_id_object(message_id)
        return self.__stub.getMessage(message_id)

    def get_messages_filters(self) -> ListFilterName:
        """GRPC-API `getMessagesFilters` call returns all the names of sse message filters."""
        return self.__stub.getMessagesFilters(MessageFiltersRequest())

    def get_events_filters(self) -> ListFilterName:
        """GRPC-API `getEventsFilters` call returns all the names of sse event filters."""
        return self.__stub.getEventsFilters(EventFiltersRequest())

    def get_event_filter_info(self, filter_name: str) -> FilterInfo:
        """GRPC-API `getEventFilterInfo` call returns event filter info."""
        filter_name = FilterName(filter_name=filter_name)
        return self.__stub.getEventFilterInfo(filter_name)

    def get_message_filter_info(self, filter_name: str) -> FilterInfo:
        """GRPC-API `getMessageFilterInfo` call returns message filter info."""
        filter_name = FilterName(filter_name=filter_name)
        return self.__stub.getMessageFilterInfo(filter_name)

<<<<<<< HEAD
    def match_event(self, event_id: str, filters: List[Filter]) -> IsMatched:
        match_request = MatchRequest(event_id=EventID(id=event_id), filters=filters)
        return self.__stub.matchEvent(match_request)

    def match_message(self, message_id: str, filters: List[Filter]) -> IsMatched:
        message_id = self.__build_message_id_object(message_id)
=======
    # TODO Filters
    def match_event(self, event_id: str, filters: Optional[List[Filter]] = None) -> IsMatched:
        """GRPC-API `matchEvent` call checks that the event with the specified id is matched by the filter."""
        if filters is None:
            filters = []

        match_request = MatchRequest(event_id=EventID(id=event_id), filters=filters)
        return self.__stub.matchEvent(match_request)

    # TODO Filters
    # TODO - remove duplicated message_id splitting
    def match_message(self, message_id: str, filters: Optional[List[Filter]] = None) -> IsMatched:
        """GRPC-API `matchMessage` call checks that the message with the specified id is matched by the filter."""
        if filters is None:
            filters = []

        split_id = message_id.split(":")
        split_id.reverse()

        sequence, direction, alias = split_id[0], split_id[1].upper(), split_id[2:]
        split_sequence = sequence.split(".")
        sequence, subsequence = int(split_sequence[0]), split_sequence[1:]
        subsequence = map(int, subsequence) if subsequence else subsequence
        alias.reverse()
        alias = ":".join(alias)

        connection_id = ConnectionID(session_alias=alias)
        direction = Direction.Value(direction)  # Get a value from enum.

        message_id = MessageID(
            connection_id=connection_id,
            direction=direction,
            sequence=sequence,
            subsequence=subsequence,
        )

>>>>>>> 8ca1d9e4
        match_request = MatchRequest(message_id=message_id, filters=filters)
        return self.__stub.matchMessage(match_request)<|MERGE_RESOLUTION|>--- conflicted
+++ resolved
@@ -13,12 +13,7 @@
 #  limitations under the License.
 
 import logging
-<<<<<<< HEAD
-from typing import Iterable, List
-=======
-from datetime import timezone, datetime
 from typing import Iterable, List, Optional
->>>>>>> 8ca1d9e4
 
 from google.protobuf.timestamp_pb2 import Timestamp
 from google.protobuf.wrappers_pb2 import BoolValue, Int32Value, Int64Value
@@ -43,8 +38,6 @@
     Filter,
 )
 from grpc import Channel, insecure_channel
-
-from th2_data_services import Filter
 from th2_data_services.provider.source_api import IGRPCProviderSourceAPI
 
 logger = logging.getLogger("th2_data_services")
@@ -68,12 +61,9 @@
         """GRPC-API `getMessageStreams` call returns a list of message stream names."""
         return self.__stub.getMessageStreams(MessageStreamNamesRequest())
 
-<<<<<<< HEAD
-=======
     # TODO Filters
     # TODO nano in timestamp
     # TODO - May be we change datetime to int (nano-seconds) or Timestamp? (Sviatoslav)
->>>>>>> 8ca1d9e4
     def search_events(
         self,
         start_timestamp: int = None,
@@ -86,11 +76,7 @@
         limit_for_parent: int = None,
         metadata_only: bool = True,
         attached_messages: bool = False,
-<<<<<<< HEAD
-        filters: List[Filter] = None,
-=======
         filters: Optional[List[Filter]] = None,
->>>>>>> 8ca1d9e4
     ) -> Iterable[StreamResponse]:
         """GRPC-API `searchEvents` call creates an event or an event metadata stream that matches the filter.
 
@@ -153,24 +139,13 @@
         self,
         start_timestamp: int,
         stream: List[str],
-<<<<<<< HEAD
         end_timestamp: int = None,
         resume_from_ids: List[str] = None,
-        search_direction: str = None,
-=======
-        end_timestamp: datetime = None,
-        resume_from_id: str = None,
         search_direction: str = "NEXT",
->>>>>>> 8ca1d9e4
         result_count_limit: int = None,
         keep_open: bool = False,
         attached_events: bool = False,
         lookup_limit_days: int = None,
-<<<<<<< HEAD
-        filters: List[Filter] = None,
-    ) -> Iterable[StreamResponse]:
-        if start_timestamp is None and resume_from_ids is None:
-=======
         filters: Optional[List[Filter]] = None,
     ) -> Iterable[StreamResponse]:
         """GRPC-API `searchMessages` call creates a message stream that matches the filter.
@@ -184,8 +159,7 @@
         if filters is None:
             filters = []
 
-        if start_timestamp is None and resume_from_id is None:
->>>>>>> 8ca1d9e4
+        if start_timestamp is None and resume_from_ids is None:
             raise ValueError("One of the 'startTimestamp' or 'resumeFromId' must not be null.")
 
         if end_timestamp is None and result_count_limit is None:
@@ -218,7 +192,6 @@
         attached_events = BoolValue(value=attached_events)
         lookup_limit_days = Int32Value(value=lookup_limit_days) if lookup_limit_days else None
 
-<<<<<<< HEAD
         message_search_request = MessageSearchRequest(
             start_timestamp=start_timestamp,
             end_timestamp=end_timestamp,
@@ -234,15 +207,6 @@
 
     @staticmethod
     def __build_message_id_object(message_id: str) -> MessageID:
-=======
-    def get_event(self, event_id: str) -> EventData:
-        """GRPC-API `getEvent` call returns a single event with the specified id."""
-        event_id = EventID(id=event_id)
-        return self.__stub.getEvent(event_id)
-
-    def get_message(self, message_id: str) -> MessageData:
-        """GRPC-API `getMessage` call returns a single message with the specified id."""
->>>>>>> 8ca1d9e4
         split_id = message_id.split(":")
         split_id.reverse()  # Parse the message id from the end.
 
@@ -265,10 +229,12 @@
         return message_id
 
     def get_event(self, event_id: str) -> EventData:
+        """GRPC-API `getEvent` call returns a single event with the specified id."""
         event_id = EventID(id=event_id)
         return self.__stub.getEvent(event_id)
 
     def get_message(self, message_id: str) -> MessageData:
+        """GRPC-API `getMessage` call returns a single message with the specified id."""
         message_id = self.__build_message_id_object(message_id)
         return self.__stub.getMessage(message_id)
 
@@ -290,50 +256,13 @@
         filter_name = FilterName(filter_name=filter_name)
         return self.__stub.getMessageFilterInfo(filter_name)
 
-<<<<<<< HEAD
     def match_event(self, event_id: str, filters: List[Filter]) -> IsMatched:
+        """GRPC-API `matchEvent` call checks that the event with the specified id is matched by the filter."""
         match_request = MatchRequest(event_id=EventID(id=event_id), filters=filters)
         return self.__stub.matchEvent(match_request)
 
     def match_message(self, message_id: str, filters: List[Filter]) -> IsMatched:
+        """GRPC-API `matchMessage` call checks that the message with the specified id is matched by the filter."""
         message_id = self.__build_message_id_object(message_id)
-=======
-    # TODO Filters
-    def match_event(self, event_id: str, filters: Optional[List[Filter]] = None) -> IsMatched:
-        """GRPC-API `matchEvent` call checks that the event with the specified id is matched by the filter."""
-        if filters is None:
-            filters = []
-
-        match_request = MatchRequest(event_id=EventID(id=event_id), filters=filters)
-        return self.__stub.matchEvent(match_request)
-
-    # TODO Filters
-    # TODO - remove duplicated message_id splitting
-    def match_message(self, message_id: str, filters: Optional[List[Filter]] = None) -> IsMatched:
-        """GRPC-API `matchMessage` call checks that the message with the specified id is matched by the filter."""
-        if filters is None:
-            filters = []
-
-        split_id = message_id.split(":")
-        split_id.reverse()
-
-        sequence, direction, alias = split_id[0], split_id[1].upper(), split_id[2:]
-        split_sequence = sequence.split(".")
-        sequence, subsequence = int(split_sequence[0]), split_sequence[1:]
-        subsequence = map(int, subsequence) if subsequence else subsequence
-        alias.reverse()
-        alias = ":".join(alias)
-
-        connection_id = ConnectionID(session_alias=alias)
-        direction = Direction.Value(direction)  # Get a value from enum.
-
-        message_id = MessageID(
-            connection_id=connection_id,
-            direction=direction,
-            sequence=sequence,
-            subsequence=subsequence,
-        )
-
->>>>>>> 8ca1d9e4
         match_request = MatchRequest(message_id=message_id, filters=filters)
         return self.__stub.matchMessage(match_request)