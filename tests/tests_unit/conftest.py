--- conflicted
+++ resolved
@@ -3,21 +3,10 @@
 from collections import namedtuple
 from datetime import datetime
 from pathlib import Path
-<<<<<<< HEAD
-from typing import List, NamedTuple
-
-=======
 from typing import List, NamedTuple, Sequence, Optional
->>>>>>> 2ac8a762
 import pytest
 from tests.tests_unit.test_event_trees.demo_etc_data import demo_etc_data_big, demo_etc_data_small
 from tests.tests_unit.utils import LogsChecker
-<<<<<<< HEAD
-from th2_data_services import Data
-
-
-EXTERNAL_CACHE_FILE = Path().cwd() / "tests/tests_unit/test_data/test_cache/dir_for_test/external_cache_file"
-=======
 from th2_data_services.data import Data
 from th2_data_services.event_tree import (
     EventTree,
@@ -33,7 +22,6 @@
 EXTERNAL_CACHE_FILE = (
     Path().cwd() / "tests/tests_unit/test_data/test_cache/dir_for_test/external_cache_file"
 )
->>>>>>> 2ac8a762
 
 
 @pytest.fixture
@@ -1876,9 +1864,6 @@
     return INTERACTIVE_MODE
 
 
-<<<<<<< HEAD
-DataCase = namedtuple("DataCase", ["data", "create_type", "expected_data_values"])
-=======
 @dataclass
 class DataCase:
     data: Data
@@ -1888,28 +1873,20 @@
 
 # DataCase = namedtuple("DataCase",
 #                       ["data", "create_type", "expected_data_values"])
->>>>>>> 2ac8a762
 
 case1_values = ["a", "b", "c", "d", "e", "f", "g"]
 
 
-<<<<<<< HEAD
-=======
 # TODO - make data_case with the same set of data maybe?
->>>>>>> 2ac8a762
 @pytest.fixture(
     params=[
         DataCase(Data(case1_values, cache=True), "list", case1_values),
         DataCase(Data.from_cache_file(EXTERNAL_CACHE_FILE), "external_cache_file", general_data),
-<<<<<<< HEAD
-        DataCase(Data([1, 2, 3]) + Data([4, 5, 6, "end", {"a": 123}]), "join", [1, 2, 3, 4, 5, 6, "end", {"a": 123}]),
-=======
         DataCase(
             Data([1, 2, 3]) + Data([4, 5, 6, "end", {"a": 123}]),
             "join",
             [1, 2, 3, 4, 5, 6, "end", {"a": 123}],
         ),
->>>>>>> 2ac8a762
     ]
 )
 def data_case(request) -> DataCase:
@@ -1940,9 +1917,6 @@
     new_dir = cwd / "test_dir"
     new_dir.mkdir(exist_ok=True)
     yield new_dir
-<<<<<<< HEAD
-    os.chdir(cwd)
-=======
     os.chdir(cwd)
 
 
@@ -2263,5 +2237,4 @@
             "Stream": "stream3",
         },
     ]
-    return data
->>>>>>> 2ac8a762
+    return data