import logging
import os
from collections import namedtuple
from datetime import datetime
from pathlib import Path
from typing import List, NamedTuple, Sequence, Optional
import pytest

from tests.tests_unit.test_event_trees.demo_etc_data import demo_etc_data_big, demo_etc_data_small
from tests.tests_unit.utils import LogsChecker
from th2_data_services import Data
from th2_data_services.event_tree import EventTree
from th2_data_services.event_tree import EventTree, EventTreeCollection, ParentEventTreeCollection, IETCDriver
from th2_data_services.event_tree.etc_driver import Th2EventType
from th2_data_services.event_tree.exceptions import FieldIsNotExist
from th2_data_services.interfaces import IEventStruct, IEventStub

EXTERNAL_CACHE_FILE = Path().cwd() / "tests/tests_unit/test_data/test_cache/dir_for_test/external_cache_file"


@pytest.fixture
def general_data() -> List[dict]:
    """21 event."""
    data = [
        {
            "batchId": None,
            "eventId": "84db48fc-d1b4-11eb-b0fb-199708acc7bc",
            "eventName": "[TS_1]Aggressive IOC vs two orders: second order's price is " "lower than first",
            "eventType": "",
            "isBatched": False,
            "parentEventId": None,
        },
        {
            "batchId": None,
            "eventId": "88a3ee80-d1b4-11eb-b0fb-199708acc7bc",
            "eventName": "Case[TC_1.1]: Trader DEMO-CONN1 vs trader DEMO-CONN2 for " "instrument INSTR1",
            "eventType": "",
            "isBatched": False,
            "parentEventId": "84db48fc-d1b4-11eb-b0fb-199708acc7bc",
        },
        {
            "batchId": None,
            "eventId": "8bc787fe-d1b4-11eb-bae5-57b0c4472880",
            "eventName": 'placeOrderFIX demo-conn1 - STEP1: Trader "DEMO-CONN1" sends '
            "request to create passive Order.",
            "eventType": "placeOrderFIX",
            "isBatched": False,
            "parentEventId": "88a3ee80-d1b4-11eb-b0fb-199708acc7bc",
        },
        {
            "batchId": "6e3be13f-cab7-4653-8cb9-6e74fd95ade4",
            "eventId": "6e3be13f-cab7-4653-8cb9-6e74fd95ade4:8c035903-d1b4-11eb-9278-591e568ad66e",
            "eventName": "Checkpoint",
            "eventType": "Checkpoint",
            "isBatched": True,
            "parentEventId": "8bc787fe-d1b4-11eb-bae5-57b0c4472880",
        },
        {
            "batchId": "6e3be13f-cab7-4653-8cb9-6e74fd95ade4",
            "eventId": "6e3be13f-cab7-4653-8cb9-6e74fd95ade4:8c1114a4-d1b4-11eb-9278-591e568ad66e",
            "eventName": "Checkpoint for session alias 'th2-hand-demo' direction 'FIRST' "
            "sequence '1623852603564709030'",
            "eventType": "Checkpoint for session",
            "isBatched": True,
            "parentEventId": "6e3be13f-cab7-4653-8cb9-6e74fd95ade4:8c035903-d1b4-11eb-9278-591e568ad66e",
        },
        {
            "batchId": "6e3be13f-cab7-4653-8cb9-6e74fd95ade4",
            "eventId": "6e3be13f-cab7-4653-8cb9-6e74fd95ade4:8c1114a5-d1b4-11eb-9278-591e568ad66e",
            "eventName": "Checkpoint for session alias 'demo-conn1' direction 'SECOND' "
            "sequence '1624005455622140289'",
            "eventType": "Checkpoint for session",
            "parentEventId": "6e3be13f-cab7-4653-8cb9-6e74fd95ade4:8c035903-d1b4-11eb-9278-591e568ad66e",
        },
        {
            "batchId": "6e3be13f-cab7-4653-8cb9-6e74fd95ade4",
            "eventId": "6e3be13f-cab7-4653-8cb9-6e74fd95ade4:8c1114a6-d1b4-11eb-9278-591e568ad66e",
            "eventName": "Checkpoint for session alias 'demo-dc1' direction 'SECOND' " "sequence '1624005475721015014'",
            "eventType": "Checkpoint for session",
            "isBatched": True,
            "parentEventId": "6e3be13f-cab7-4653-8cb9-6e74fd95ade4:8c035903-d1b4-11eb-9278-591e568ad66e",
        },
        {
            "batchId": "6e3be13f-cab7-4653-8cb9-6e74fd95ade4",
            "eventId": "6e3be13f-cab7-4653-8cb9-6e74fd95ade4:8c1114a7-d1b4-11eb-9278-591e568ad66e",
            "eventName": "Checkpoint for session alias 'demo-dc1' direction 'FIRST' " "sequence '1624005475720919499'",
            "eventType": "Checkpoint for session",
            "isBatched": True,
            "parentEventId": "6e3be13f-cab7-4653-8cb9-6e74fd95ade4:8c035903-d1b4-11eb-9278-591e568ad66e",
        },
        {
            "batchId": "6e3be13f-cab7-4653-8cb9-6e74fd95ade4",
            "eventId": "6e3be13f-cab7-4653-8cb9-6e74fd95ade4:8c1114a8-d1b4-11eb-9278-591e568ad66e",
            "eventName": "Checkpoint for session alias 'demo-conn2' direction 'FIRST' "
            "sequence '1624005448022245399'",
            "eventType": "Checkpoint for session",
            "isBatched": True,
            "parentEventId": "6e3be13f-cab7-4653-8cb9-6e74fd95ade4:8c035903-d1b4-11eb-9278-591e568ad66e",
        },
        {
            "batchId": "6e3be13f-cab7-4653-8cb9-6e74fd95ade4",
            "eventId": "6e3be13f-cab7-4653-8cb9-6e74fd95ade4:8c1114a9-d1b4-11eb-9278-591e568ad66e",
            "eventName": "Checkpoint for session alias 'demo-conn2' direction 'SECOND' "
            "sequence '1624005448022426113'",
            "eventType": "Checkpoint for session",
            "isBatched": True,
            "parentEventId": "6e3be13f-cab7-4653-8cb9-6e74fd95ade4:8c035903-d1b4-11eb-9278-591e568ad66e",
        },
        {
            "batchId": "6e3be13f-cab7-4653-8cb9-6e74fd95ade4",
            "eventId": "6e3be13f-cab7-4653-8cb9-6e74fd95ade4:8c1114aa-d1b4-11eb-9278-591e568ad66e",
            "eventName": "Checkpoint for session alias 'demo-dc2' direction 'SECOND' " "sequence '1624005466840347015'",
            "eventType": "Checkpoint for session",
            "isBatched": True,
            "parentEventId": "6e3be13f-cab7-4653-8cb9-6e74fd95ade4:8c035903-d1b4-11eb-9278-591e568ad66e",
        },
        {
            "batchId": "6e3be13f-cab7-4653-8cb9-6e74fd95ade4",
            "eventId": "6e3be13f-cab7-4653-8cb9-6e74fd95ade4:8c1114ab-d1b4-11eb-9278-591e568ad66e",
            "eventName": "Checkpoint for session alias 'demo-dc2' direction 'FIRST' " "sequence '1624005466840263372'",
            "eventType": "Checkpoint for session",
            "isBatched": True,
            "parentEventId": "6e3be13f-cab7-4653-8cb9-6e74fd95ade4:8c035903-d1b4-11eb-9278-591e568ad66e",
        },
        {
            "batchId": "6e3be13f-cab7-4653-8cb9-6e74fd95ade4",
            "eventId": "6e3be13f-cab7-4653-8cb9-6e74fd95ade4:8c1114ac-d1b4-11eb-9278-591e568ad66e",
            "eventName": "Checkpoint for session alias 'demo-conn1' direction 'FIRST' "
            "sequence '1624005455622011522'",
            "eventType": "Checkpoint for session",
            "isBatched": True,
            "parentEventId": "6e3be13f-cab7-4653-8cb9-6e74fd95ade4:8c035903-d1b4-11eb-9278-591e568ad66e",
        },
        {
            "batchId": "6e3be13f-cab7-4653-8cb9-6e74fd95ade4",
            "eventId": "6e3be13f-cab7-4653-8cb9-6e74fd95ade4:8c1114ad-d1b4-11eb-9278-591e568ad66e",
            "eventName": "Checkpoint for session alias 'demo-log' direction 'FIRST' " "sequence '1624029363623063053'",
            "eventType": "Checkpoint for session",
            "isBatched": True,
            "parentEventId": "6e3be13f-cab7-4653-8cb9-6e74fd95ade4:8c035903-d1b4-11eb-9278-591e568ad66e",
        },
        {
            "batchId": None,
            "eventId": "8c3fec4f-d1b4-11eb-bae5-57b0c4472880",
            "eventName": "Send 'NewOrderSingle' message to connectivity",
            "eventType": "Outgoing message",
            "isBatched": False,
            "parentEventId": "8bc787fe-d1b4-11eb-bae5-57b0c4472880",
        },
        {
            "batchId": None,
            "eventId": "8c44806c-d1b4-11eb-8e55-d3a76285d588",
            "eventName": "Send 'NewOrderSingle' message",
            "eventType": "Outgoing message",
            "isBatched": False,
            "parentEventId": "8bc787fe-d1b4-11eb-bae5-57b0c4472880",
        },
        {
            "batchId": "654c2724-5202-460b-8e6c-a7ee9fb02ddf",
            "eventId": "654c2724-5202-460b-8e6c-a7ee9fb02ddf:8ca20288-d1b4-11eb-986f-1e8d42132387",
            "eventName": "Remove 'NewOrderSingle' "
            "id='demo-conn1:SECOND:1624005455622135205' "
            "Hash='7009491514226292581' Group='NOS_CONN' "
            "Hash['SecondaryClOrdID': 11111, 'SecurityID': INSTR1]",
            "isBatched": True,
            "eventType": "",
            "parentEventId": "a3779b94-d051-11eb-986f-1e8d42132387",
        },
        {
            "batchId": None,
            "eventId": "8ceb47f6-d1b4-11eb-a9ed-ffb57363e013",
            "eventName": "Send 'ExecutionReport' message",
            "isBatched": False,
            "eventType": "Send message",
            "parentEventId": "845d70d2-9c68-11eb-8598-691ebd7f413d",
        },
        {
            "batchId": None,
            "eventId": "8ced1c93-d1b4-11eb-a9f4-b12655548efc",
            "eventName": "Send 'ExecutionReport' message",
            "isBatched": False,
            "eventType": "Send message",
            "parentEventId": "845d70d2-9c68-11eb-8598-691ebd7f413d",
        },
        {
            "batchId": None,
            "eventId": "8d44d930-d1b4-11eb-bae5-57b0c4472880",
            "eventName": "Received 'ExecutionReport' response message",
            "isBatched": False,
            "eventType": "message",
            "parentEventId": "8bc787fe-d1b4-11eb-bae5-57b0c4472880",
        },
        {
            "batchId": None,
            "eventId": "8d6e0c9e-d1b4-11eb-9278-591e568ad66e",
            "eventName": "Check sequence rule SessionKey{sessionAlias='demo-conn1', "
            'direction=FIRST} - STEP2: Trader "DEMO-CONN1" receives '
            "Execution Report. The order stands on book in status NEW",
            "isBatched": False,
            "eventType": "Checkpoint for session",
            "parentEventId": "88a3ee80-d1b4-11eb-b0fb-199708acc7bc",
        },
    ]
    return data


@pytest.fixture
def detached_data() -> List[dict]:
    data = [
        {
            "batchId": None,
            "eventId": "84db48fc-d1b4-11eb-b0fb-199708acc7bc",
            "eventName": "[TS_1]Aggressive IOC vs two orders: second order's price is " "lower than first",
            "eventType": "",
            "isBatched": False,
            "parentEventId": None,
        },
        {
            "batchId": None,
            "eventId": "88a3ee80-d1b4-11eb-b0fb-199708acc7bc",
            "eventName": "Case[TC_1.1]: Trader DEMO-CONN1 vs trader DEMO-CONN2 for " "instrument INSTR1",
            "eventType": "",
            "isBatched": False,
            "parentEventId": "84db48fc-d1b4-11eb-b0fb-199708acc7bc",
        },
        {
            "batchId": None,
            "eventId": "8bc787fe-d1b4-11eb-bae5-57b0c4472880",
            "eventName": 'placeOrderFIX demo-conn1 - STEP1: Trader "DEMO-CONN1" sends '
            "request to create passive Order.",
            "eventType": "placeOrderFIX",
            "isBatched": False,
            "parentEventId": "88a3ee80-d1b4-11eb-b0fb-199708acc7bc",
        },
        {
            "batchId": "6e3be13f-cab7-4653-8cb9-6e74fd95ade4",
            "eventId": "6e3be13f-cab7-4653-8cb9-6e74fd95ade4:8c035903-d1b4-11eb-9278-591e568ad66e",
            "eventName": "Checkpoint",
            "eventType": "Checkpoint",
            "isBatched": True,
            "parentEventId": "8bc787fe-d1b4-11eb-bae5-57b0c4472880",
        },
        {
            "batchId": "6e3be13f-cab7-4653-8cb9-6e74fd95ade4",
            "eventId": "6e3be13f-cab7-4653-8cb9-6e74fd95ade4:8c1114a4-d1b4-11eb-9278-591e568ad66e",
            "eventName": "Checkpoint for session alias 'th2-hand-demo' direction 'FIRST' "
            "sequence '1623852603564709030'",
            "eventType": "Checkpoint for session",
            "isBatched": True,
            "parentEventId": "6e3be13f-cab7-4653-8cb9-6e74fd95ade4:8c035903-d1b4-11eb-9278-591e568ad66e",
        },
        {
            "batchId": "6e3be13f-cab7-4653-8cb9-6e74fd95ade4",
            "eventId": "6e3be13f-cab7-4653-8cb9-6e74fd95ade4:8c1114a5-d1b4-11eb-9278-591e568ad66e",
            "eventName": "Checkpoint for session alias 'demo-conn1' direction 'SECOND' "
            "sequence '1624005455622140289'",
            "eventType": "Checkpoint for session",
            "parentEventId": "6e3be13f-cab7-4653-8cb9-6e74fd95ade4:8c035903-d1b4-11eb-9278-591e568ad66e",
        },
        {
            "batchId": "6e3be13f-cab7-4653-8cb9-6e74fd95ade4",
            "eventId": "6e3be13f-cab7-4653-8cb9-6e74fd95ade4:8c1114a6-d1b4-11eb-9278-591e568ad66e",
            "eventName": "Checkpoint for session alias 'demo-dc1' direction 'SECOND' " "sequence '1624005475721015014'",
            "eventType": "Checkpoint for session",
            "isBatched": True,
            "parentEventId": "6e3be13f-cab7-4653-8cb9-6e74fd95ade4:8c035903-d1b4-11eb-9278-591e568ad66e",
        },
        {
            "batchId": "6e3be13f-cab7-4653-8cb9-6e74fd95ade4",
            "eventId": "6e3be13f-cab7-4653-8cb9-6e74fd95ade4:8c1114a7-d1b4-11eb-9278-591e568ad66e",
            "eventName": "Checkpoint for session alias 'demo-dc1' direction 'FIRST' " "sequence '1624005475720919499'",
            "eventType": "Checkpoint for session",
            "isBatched": True,
            "parentEventId": "6e3be13f-cab7-4653-8cb9-6e74fd95ade4:8c035903-d1b4-11eb-9278-591e568ad66e",
        },
        {
            "batchId": "6e3be13f-cab7-4653-8cb9-6e74fd95ade4",
            "eventId": "6e3be13f-cab7-4653-8cb9-6e74fd95ade4:8c1114a8-d1b4-11eb-9278-591e568ad66e",
            "eventName": "Checkpoint for session alias 'demo-conn2' direction 'FIRST' "
            "sequence '1624005448022245399'",
            "eventType": "Checkpoint for session",
            "isBatched": True,
            "parentEventId": "6e3be13f-cab7-4653-8cb9-6e74fd95ade4:8c035903-d1b4-11eb-9278-591e568ad66e",
        },
        {
            "batchId": "6e3be13f-cab7-4653-8cb9-6e74fd95ade4",
            "eventId": "6e3be13f-cab7-4653-8cb9-6e74fd95ade4:8c1114a9-d1b4-11eb-9278-591e568ad66e",
            "eventName": "Checkpoint for session alias 'demo-conn2' direction 'SECOND' "
            "sequence '1624005448022426113'",
            "eventType": "Checkpoint for session",
            "isBatched": True,
            "parentEventId": "6e3be13f-cab7-4653-8cb9-6e74fd95ade4:8c035903-d1b4-11eb-9278-591e568ad66e",
        },
        {
            "batchId": "6e3be13f-cab7-4653-8cb9-6e74fd95ade4",
            "eventId": "6e3be13f-cab7-4653-8cb9-6e74fd95ade4:8c1114aa-d1b4-11eb-9278-591e568ad66e",
            "eventName": "Checkpoint for session alias 'demo-dc2' direction 'SECOND' " "sequence '1624005466840347015'",
            "eventType": "Checkpoint for session",
            "isBatched": True,
            "parentEventId": "6e3be13f-cab7-4653-8cb9-6e74fd95ade4:8c035903-d1b4-11eb-9278-591e568ad66e",
        },
        {
            "batchId": "6e3be13f-cab7-4653-8cb9-6e74fd95ade4",
            "eventId": "6e3be13f-cab7-4653-8cb9-6e74fd95ade4:8c1114ab-d1b4-11eb-9278-591e568ad66e",
            "eventName": "Checkpoint for session alias 'demo-dc2' direction 'FIRST' " "sequence '1624005466840263372'",
            "eventType": "Checkpoint for session",
            "isBatched": True,
            "parentEventId": "6e3be13f-cab7-4653-8cb9-6e74fd95ade4:8c035903-d1b4-11eb-9278-591e568ad66e",
        },
        {
            "batchId": "6e3be13f-cab7-4653-8cb9-6e74fd95ade4",
            "eventId": "6e3be13f-cab7-4653-8cb9-6e74fd95ade4:8c1114ac-d1b4-11eb-9278-591e568ad66e",
            "eventName": "Checkpoint for session alias 'demo-conn1' direction 'FIRST' "
            "sequence '1624005455622011522'",
            "eventType": "Checkpoint for session",
            "isBatched": True,
            "parentEventId": "6e3be13f-cab7-4653-8cb9-6e74fd95ade4:8c035903-d1b4-11eb-9278-591e568ad66e",
        },
        {
            "batchId": "6e3be13f-cab7-4653-8cb9-6e74fd95ade4",
            "eventId": "6e3be13f-cab7-4653-8cb9-6e74fd95ade4:8c1114ad-d1b4-11eb-9278-591e568ad66e",
            "eventName": "Checkpoint for session alias 'demo-log' direction 'FIRST' " "sequence '1624029363623063053'",
            "eventType": "Checkpoint for session",
            "isBatched": True,
            "parentEventId": None,
        },
        {
            "batchId": None,
            "eventId": "8c3fec4f-d1b4-11eb-bae5-57b0c4472880",
            "eventName": "Send 'NewOrderSingle' message to connectivity",
            "eventType": "Outgoing message",
            "isBatched": False,
            "parentEventId": "8bc787fe-d1b4-11eb-bae5-57b0c4472880",
        },
        {
            "batchId": None,
            "eventId": "8c44806c-d1b4-11eb-8e55-d3a76285d588",
            "eventName": "Send 'NewOrderSingle' message",
            "eventType": "Outgoing message",
            "isBatched": False,
            "parentEventId": "8bc787fe-d1b4-11eb-bae5-57b0c4472880",
        },
        {
            "batchId": "654c2724-5202-460b-8e6c-a7ee9fb02ddf",
            "eventId": "654c2724-5202-460b-8e6c-a7ee9fb02ddf:8ca20288-d1b4-11eb-986f-1e8d42132387",
            "eventName": "Remove 'NewOrderSingle' "
            "id='demo-conn1:SECOND:1624005455622135205' "
            "Hash='7009491514226292581' Group='NOS_CONN' "
            "Hash['SecondaryClOrdID': 11111, 'SecurityID': INSTR1]",
            "isBatched": True,
            "eventType": "",
            "parentEventId": None,
        },
        {
            "batchId": None,
            "eventId": "8ceb47f6-d1b4-11eb-a9ed-ffb57363e013",
            "eventName": "Send 'ExecutionReport' message",
            "isBatched": False,
            "eventType": "Send message",
            "parentEventId": "845d70d2-9c68-11eb-8598-691ebd7f413d",
        },
    ]
    return data


@pytest.fixture
def test_events_tree() -> NamedTuple:
    TestEventTree = namedtuple("TestEventTree", ["events", "unknown_events"])
    test_events_tree = TestEventTree(
        events=[
            "84db48fc-d1b4-11eb-b0fb-199708acc7bc",
            "88a3ee80-d1b4-11eb-b0fb-199708acc7bc",
            "8bc787fe-d1b4-11eb-bae5-57b0c4472880",
            "6e3be13f-cab7-4653-8cb9-6e74fd95ade4:8c035903-d1b4-11eb-9278-591e568ad66e",
            "6e3be13f-cab7-4653-8cb9-6e74fd95ade4:8c1114a4-d1b4-11eb-9278-591e568ad66e",
            "6e3be13f-cab7-4653-8cb9-6e74fd95ade4:8c1114a5-d1b4-11eb-9278-591e568ad66e",
            "6e3be13f-cab7-4653-8cb9-6e74fd95ade4:8c1114a6-d1b4-11eb-9278-591e568ad66e",
            "6e3be13f-cab7-4653-8cb9-6e74fd95ade4:8c1114a7-d1b4-11eb-9278-591e568ad66e",
            "6e3be13f-cab7-4653-8cb9-6e74fd95ade4:8c1114a8-d1b4-11eb-9278-591e568ad66e",
            "6e3be13f-cab7-4653-8cb9-6e74fd95ade4:8c1114a9-d1b4-11eb-9278-591e568ad66e",
            "6e3be13f-cab7-4653-8cb9-6e74fd95ade4:8c1114aa-d1b4-11eb-9278-591e568ad66e",
            "6e3be13f-cab7-4653-8cb9-6e74fd95ade4:8c1114ab-d1b4-11eb-9278-591e568ad66e",
            "6e3be13f-cab7-4653-8cb9-6e74fd95ade4:8c1114ac-d1b4-11eb-9278-591e568ad66e",
            "6e3be13f-cab7-4653-8cb9-6e74fd95ade4:8c1114ad-d1b4-11eb-9278-591e568ad66e",
            "8c3fec4f-d1b4-11eb-bae5-57b0c4472880",
            "8c44806c-d1b4-11eb-8e55-d3a76285d588",
            "8d44d930-d1b4-11eb-bae5-57b0c4472880",
            "8d6e0c9e-d1b4-11eb-9278-591e568ad66e",
        ],
        unknown_events=[
            "a3779b94-d051-11eb-986f-1e8d42132387",
            "845d70d2-9c68-11eb-8598-691ebd7f413d",
        ],
    )
    return test_events_tree


@pytest.fixture
def test_parent_events_tree() -> NamedTuple:
    TestEventTree = namedtuple("TestEventTree", ["events", "unknown_events"])
    test_parent_events_tree = TestEventTree(
        events=[
            "84db48fc-d1b4-11eb-b0fb-199708acc7bc",
            "88a3ee80-d1b4-11eb-b0fb-199708acc7bc",
            "8bc787fe-d1b4-11eb-bae5-57b0c4472880",
            "6e3be13f-cab7-4653-8cb9-6e74fd95ade4:8c035903-d1b4-11eb-9278-591e568ad66e",
        ],
        unknown_events=[
            "a3779b94-d051-11eb-986f-1e8d42132387",
            "845d70d2-9c68-11eb-8598-691ebd7f413d",
        ],
    )
    return test_parent_events_tree


def get_super_type(record: dict, *args):
    event_type = record.get("eventType")
    if event_type:
        if not record.get("parentEventId"):
            event_type = "Test Run"
        else:
            event_type = "Test Case"

    return event_type


@pytest.fixture
def data_for_analyzing() -> List[dict]:
    data = [
        {
            "time": datetime(year=2021, month=1, day=1, hour=1, minute=1, second=1),
            "type": "Test Run",
            "eventName": "test run 1",
            "successful": True,
            "attachedMessageIds": False,
        },
        {
            "time": datetime(year=2021, month=1, day=1, hour=1, minute=10, second=2),
            "type": "Heartbeat",
            "eventName": "heartbeat",
            "successful": True,
            "attachedMessageIds": True,
        },
        {
            "time": datetime(year=2021, month=1, day=1, hour=1, minute=2, second=12),
            "type": "Test Run",
            "eventName": "test run 2",
            "successful": False,
            "attachedMessageIds": False,
        },
        {
            "time": datetime(year=2021, month=1, day=1, hour=1, minute=4, second=30),
            "type": "Test Case",
            "eventName": "test case 1",
            "successful": True,
            "attachedMessageIds": False,
        },
        {
            "time": datetime(year=2021, month=1, day=1, hour=1, minute=13, second=40),
            "type": "Receive message",
            "eventName": "message123",
            "successful": True,
            "attachedMessageIds": True,
        },
        {
            "time": datetime(year=2021, month=1, day=1, hour=2, minute=12, second=11),
            "type": "Heartbeat",
            "eventName": "heartbeat",
            "successful": False,
            "attachedMessageIds": False,
        },
        {
            "time": datetime(year=2021, month=1, day=1, hour=2, minute=10, second=1),
            "type": "Test Case",
            "eventName": "test case 2",
            "successful": True,
            "attachedMessageIds": False,
        },
        {
            "time": datetime(year=2021, month=1, day=1, hour=1, minute=32, second=42),
            "type": "Test Case",
            "eventName": "test run 3",
            "successful": True,
            "attachedMessageIds": False,
        },
        {
            "time": datetime(year=2021, month=1, day=1, hour=1, minute=41, second=19),
            "type": "Receive message",
            "eventName": "message122",
            "successful": True,
            "attachedMessageIds": True,
        },
        {
            "time": datetime(year=2021, month=1, day=1, hour=1, minute=45, second=22),
            "type": "Verification",
            "eventName": "verification32",
            "successful": True,
            "attachedMessageIds": True,
        },
        {
            "time": datetime(year=2021, month=1, day=1, hour=1, minute=33, second=12),
            "type": "Heartbeat",
            "eventName": "heartbeat",
            "successful": False,
            "attachedMessageIds": False,
        },
        {
            "time": datetime(year=2021, month=1, day=1, hour=1, minute=1, second=59),
            "type": "Test Case",
            "eventName": "test case 3",
            "successful": False,
            "attachedMessageIds": False,
        },
        {
            "time": datetime(year=2021, month=1, day=1, hour=1, minute=3, second=54),
            "type": "Send message",
            "eventName": "message",
            "successful": False,
            "attachedMessageIds": True,
        },
        {
            "time": datetime(year=2021, month=1, day=1, hour=1, minute=54, second=52),
            "type": "Verification",
            "eventName": "verification33",
            "successful": False,
            "attachedMessageIds": True,
        },
        {
            "time": datetime(year=2021, month=1, day=1, hour=2, minute=12, second=32),
            "type": "Send message",
            "eventName": "message123",
            "successful": True,
            "attachedMessageIds": True,
        },
        {
            "time": datetime(year=2021, month=1, day=1, hour=2, minute=33, second=1),
            "type": "Verification",
            "eventName": "verification",
            "successful": True,
            "attachedMessageIds": True,
        },
        {
            "time": datetime(year=2021, month=1, day=1, hour=1, minute=33, second=33),
            "type": "Test Run",
            "eventName": "test run 4",
            "successful": False,
            "attachedMessageIds": False,
        },
        {
            "time": datetime(year=2021, month=1, day=1, hour=1, minute=44, second=44),
            "type": "Send message",
            "eventName": "message122",
            "successful": True,
            "attachedMessageIds": True,
        },
        {
            "time": datetime(year=2021, month=1, day=1, hour=1, minute=23, second=23),
            "type": "Receive message",
            "eventName": "message 333",
            "successful": False,
            "attachedMessageIds": True,
        },
        {
            "time": datetime(year=2021, month=1, day=1, hour=1, minute=55, second=55),
            "type": "Send message",
            "eventName": "message 333",
            "successful": True,
            "attachedMessageIds": True,
        },
        {
            "time": datetime(year=2021, month=1, day=1, hour=1, minute=11, second=11),
            "type": "Receive message",
            "eventName": "message 444",
            "successful": False,
            "attachedMessageIds": True,
        },
        {
            "time": datetime(year=2021, month=1, day=1, hour=1, minute=43, second=43),
            "type": "Send message",
            "eventName": "message 444",
            "successful": True,
            "attachedMessageIds": True,
        },
        {
            "time": datetime(year=2021, month=1, day=1, hour=1, minute=56, second=32),
            "type": "Receive message",
            "eventName": "message 444",
            "successful": True,
            "attachedMessageIds": True,
        },
        {
            "time": datetime(year=2021, month=1, day=1, hour=1, minute=40, second=10),
            "type": "Test Case",
            "eventName": "test case 4",
            "successful": True,
            "attachedMessageIds": False,
        },
    ]
    return data


@pytest.fixture
def general_body():
    data = {
        "rows": {
            "AccountType": {"columns": {"fieldValue": "1"}, "type": "row"},
            "ClOrdID": {"columns": {"fieldValue": "9601585"}, "type": "row"},
            "OrdType": {"columns": {"fieldValue": "2"}, "type": "row"},
            "OrderCapacity": {"columns": {"fieldValue": "A"}, "type": "row"},
            "OrderQty": {"columns": {"fieldValue": "30"}, "type": "row"},
            "Price": {"columns": {"fieldValue": "55"}, "type": "row"},
            "SecondaryClOrdID": {"columns": {"fieldValue": "11111"}, "type": "row"},
            "SecurityID": {"columns": {"fieldValue": "INSTR1"}, "type": "row"},
            "SecurityIDSource": {"columns": {"fieldValue": "8"}, "type": "row"},
            "Side": {"columns": {"fieldValue": "1"}, "type": "row"},
            "TradingParty": {
                "rows": {
                    "NoPartyIDs": {
                        "rows": {
                            "0": {
                                "rows": {
                                    "PartyID": {
                                        "columns": {"fieldValue": "DEMO-CONN1"},
                                        "type": "row",
                                    },
                                    "PartyIDSource": {
                                        "columns": {"fieldValue": "D"},
                                        "type": "row",
                                    },
                                    "PartyRole": {
                                        "columns": {"fieldValue": "76"},
                                        "type": "row",
                                    },
                                },
                                "type": "collection",
                            },
                            "1": {
                                "rows": {
                                    "PartyID": {
                                        "columns": {"fieldValue": "0"},
                                        "type": "row",
                                    },
                                    "PartyIDSource": {
                                        "columns": {"fieldValue": "P"},
                                        "type": "row",
                                    },
                                    "PartyRole": {
                                        "columns": {"fieldValue": "3"},
                                        "type": "row",
                                    },
                                },
                                "type": "collection",
                            },
                            "2": {
                                "rows": {
                                    "PartyID": {
                                        "columns": {"fieldValue": "0"},
                                        "type": "row",
                                    },
                                    "PartyIDSource": {
                                        "columns": {"fieldValue": "P"},
                                        "type": "row",
                                    },
                                    "PartyRole": {
                                        "columns": {"fieldValue": "122"},
                                        "type": "row",
                                    },
                                },
                                "type": "collection",
                            },
                            "3": {
                                "rows": {
                                    "PartyID": {
                                        "columns": {"fieldValue": "3"},
                                        "type": "row",
                                    },
                                    "PartyIDSource": {
                                        "columns": {"fieldValue": "P"},
                                        "type": "row",
                                    },
                                    "PartyRole": {
                                        "columns": {"fieldValue": "12"},
                                        "type": "row",
                                    },
                                },
                                "type": "collection",
                            },
                        },
                        "type": "collection",
                    }
                },
                "type": "collection",
            },
            "TransactTime": {
                "columns": {"fieldValue": "2021-06-20T13:44:48.170589"},
                "type": "row",
            },
        },
        "type": "treeTable",
    }
    return data


@pytest.fixture
def complex_body():
    data = [
        {
            "fields": {
                "AccountType": {
                    "actual": "1",
                    "expected": "1",
                    "key": False,
                    "operation": "EQUAL",
                    "status": "PASSED",
                    "type": "field",
                },
                "ClOrdID": {
                    "actual": "9601585",
                    "expected": "9601585",
                    "key": True,
                    "operation": "EQUAL",
                    "status": "PASSED",
                    "type": "field",
                },
                "CumQty": {
                    "actual": "0",
                    "expected": "0",
                    "key": False,
                    "operation": "EQUAL",
                    "status": "PASSED",
                    "type": "field",
                },
                "ExecID": {
                    "actual": "2346",
                    "expected": "*",
                    "key": False,
                    "operation": "NOT_EMPTY",
                    "status": "PASSED",
                    "type": "field",
                },
                "ExecType": {
                    "actual": "0",
                    "expected": "0",
                    "key": False,
                    "operation": "EQUAL",
                    "status": "PASSED",
                    "type": "field",
                },
                "LeavesQty": {
                    "actual": "30",
                    "expected": "30",
                    "key": False,
                    "operation": "EQUAL",
                    "status": "PASSED",
                    "type": "field",
                },
                "OrdStatus": {
                    "actual": "0",
                    "expected": "0",
                    "key": True,
                    "operation": "EQUAL",
                    "status": "PASSED",
                    "type": "field",
                },
                "OrdType": {
                    "actual": "2",
                    "expected": "2",
                    "key": False,
                    "operation": "EQUAL",
                    "status": "PASSED",
                    "type": "field",
                },
                "OrderCapacity": {
                    "actual": "A",
                    "expected": "A",
                    "key": False,
                    "operation": "EQUAL",
                    "status": "PASSED",
                    "type": "field",
                },
                "OrderID": {
                    "actual": "867",
                    "expected": "*",
                    "key": False,
                    "operation": "NOT_EMPTY",
                    "status": "PASSED",
                    "type": "field",
                },
                "OrderQty": {
                    "actual": "30",
                    "expected": "30",
                    "key": False,
                    "operation": "EQUAL",
                    "status": "PASSED",
                    "type": "field",
                },
                "Price": {
                    "actual": "55",
                    "expected": "55",
                    "key": False,
                    "operation": "EQUAL",
                    "status": "PASSED",
                    "type": "field",
                },
                "SecurityID": {
                    "actual": "INSTR1",
                    "expected": "INSTR1",
                    "key": False,
                    "operation": "EQUAL",
                    "status": "PASSED",
                    "type": "field",
                },
                "SecurityIDSource": {
                    "actual": "8",
                    "expected": "8",
                    "key": False,
                    "operation": "EQUAL",
                    "status": "PASSED",
                    "type": "field",
                },
                "Side": {
                    "actual": "1",
                    "expected": "1",
                    "key": False,
                    "operation": "EQUAL",
                    "status": "PASSED",
                    "type": "field",
                },
                "Text": {
                    "actual": "Simulated New Order Buy is placed",
                    "expected": "*",
                    "key": False,
                    "operation": "NOT_EMPTY",
                    "status": "PASSED",
                    "type": "field",
                },
                "TradingParty": {
                    "actual": "1",
                    "expected": "1",
                    "fields": {
                        "NoPartyIDs": {
                            "actual": "4",
                            "expected": "4",
                            "fields": {
                                "0": {
                                    "actual": "3",
                                    "expected": "3",
                                    "fields": {
                                        "PartyID": {
                                            "actual": "DEMO-CONN1",
                                            "expected": "DEMO-CONN1",
                                            "key": False,
                                            "operation": "EQUAL",
                                            "status": "PASSED",
                                            "type": "field",
                                        },
                                        "PartyIDSource": {
                                            "actual": "D",
                                            "expected": "D",
                                            "key": False,
                                            "operation": "EQUAL",
                                            "status": "PASSED",
                                            "type": "field",
                                        },
                                        "PartyRole": {
                                            "actual": "76",
                                            "expected": "76",
                                            "key": False,
                                            "operation": "EQUAL",
                                            "status": "PASSED",
                                            "type": "field",
                                        },
                                    },
                                    "key": False,
                                    "operation": "EQUAL",
                                    "type": "collection",
                                },
                                "1": {
                                    "actual": "3",
                                    "expected": "3",
                                    "fields": {
                                        "PartyID": {
                                            "actual": "0",
                                            "expected": "0",
                                            "key": False,
                                            "operation": "EQUAL",
                                            "status": "PASSED",
                                            "type": "field",
                                        },
                                        "PartyIDSource": {
                                            "actual": "P",
                                            "expected": "P",
                                            "key": False,
                                            "operation": "EQUAL",
                                            "status": "PASSED",
                                            "type": "field",
                                        },
                                        "PartyRole": {
                                            "actual": "3",
                                            "expected": "3",
                                            "key": False,
                                            "operation": "EQUAL",
                                            "status": "PASSED",
                                            "type": "field",
                                        },
                                    },
                                    "key": False,
                                    "operation": "EQUAL",
                                    "type": "collection",
                                },
                                "2": {
                                    "actual": "3",
                                    "expected": "3",
                                    "fields": {
                                        "PartyID": {
                                            "actual": "0",
                                            "expected": "0",
                                            "key": False,
                                            "operation": "EQUAL",
                                            "status": "PASSED",
                                            "type": "field",
                                        },
                                        "PartyIDSource": {
                                            "actual": "P",
                                            "expected": "P",
                                            "key": False,
                                            "operation": "EQUAL",
                                            "status": "PASSED",
                                            "type": "field",
                                        },
                                        "PartyRole": {
                                            "actual": "122",
                                            "expected": "122",
                                            "key": False,
                                            "operation": "EQUAL",
                                            "status": "PASSED",
                                            "type": "field",
                                        },
                                    },
                                    "key": False,
                                    "operation": "EQUAL",
                                    "type": "collection",
                                },
                                "3": {
                                    "actual": "3",
                                    "expected": "3",
                                    "fields": {
                                        "PartyID": {
                                            "actual": "3",
                                            "expected": "3",
                                            "key": False,
                                            "operation": "EQUAL",
                                            "status": "PASSED",
                                            "type": "field",
                                        },
                                        "PartyIDSource": {
                                            "actual": "P",
                                            "expected": "P",
                                            "key": False,
                                            "operation": "EQUAL",
                                            "status": "PASSED",
                                            "type": "field",
                                        },
                                        "PartyRole": {
                                            "actual": "12",
                                            "expected": "12",
                                            "key": False,
                                            "operation": "EQUAL",
                                            "status": "PASSED",
                                            "type": "field",
                                        },
                                    },
                                    "key": False,
                                    "operation": "EQUAL",
                                    "type": "collection",
                                },
                            },
                            "key": False,
                            "operation": "EQUAL",
                            "type": "collection",
                        }
                    },
                    "key": False,
                    "operation": "EQUAL",
                    "type": "collection",
                },
                "TransactTime": {
                    "actual": "2021-06-20T10:44:55",
                    "expected": "null",
                    "key": False,
                    "operation": "EQUAL",
                    "status": "NA",
                    "type": "field",
                },
                "header": {
                    "actual": "7",
                    "expected": "7",
                    "fields": {
                        "BeginString": {
                            "actual": "FIXT.1.1",
                            "expected": "FIXT.1.1",
                            "key": False,
                            "operation": "EQUAL",
                            "status": "PASSED",
                            "type": "field",
                        },
                        "BodyLength": {
                            "actual": "310",
                            "expected": "*",
                            "key": False,
                            "operation": "NOT_EMPTY",
                            "status": "PASSED",
                            "type": "field",
                        },
                        "MsgSeqNum": {
                            "actual": "1291",
                            "expected": "*",
                            "key": False,
                            "operation": "NOT_EMPTY",
                            "status": "PASSED",
                            "type": "field",
                        },
                        "MsgType": {
                            "actual": "8",
                            "expected": "8",
                            "key": False,
                            "operation": "EQUAL",
                            "status": "PASSED",
                            "type": "field",
                        },
                        "SenderCompID": {
                            "actual": "FGW",
                            "expected": "*",
                            "key": False,
                            "operation": "NOT_EMPTY",
                            "status": "PASSED",
                            "type": "field",
                        },
                        "SendingTime": {
                            "actual": "2021-06-20T10:44:55.346",
                            "expected": "*",
                            "key": False,
                            "operation": "NOT_EMPTY",
                            "status": "PASSED",
                            "type": "field",
                        },
                        "TargetCompID": {
                            "actual": "DEMO-CONN1",
                            "expected": "DEMO-CONN1",
                            "key": False,
                            "operation": "EQUAL",
                            "status": "PASSED",
                            "type": "field",
                        },
                    },
                    "key": False,
                    "operation": "EQUAL",
                    "type": "collection",
                },
                "trailer": {
                    "actual": "1",
                    "expected": "null",
                    "fields": {
                        "CheckSum": {
                            "actual": "056",
                            "expected": "null",
                            "key": False,
                            "operation": "EQUAL",
                            "status": "NA",
                            "type": "field",
                        }
                    },
                    "key": False,
                    "operation": "EQUAL",
                    "status": "NA",
                    "type": "collection",
                },
            },
            "type": "verification",
        }
    ]

    return data


@pytest.fixture
def messages_before_pipeline_adapter():
    messages = [
        {
            "attachedEventIds": ["09960e51-1c6b-11ec-9d85-cd5454918fce"],
            "body": {
                "fields": {
                    "PHCount": {"simpleValue": "0"},
                    "PHSequence": {"simpleValue": "15499"},
                    "PHSession": {"simpleValue": "M127205328"},
                },
                "metadata": {
                    "id": {
                        "connectionId": {"sessionAlias": "test-42"},
                        "sequence": "1632216515838617064",
                        "subsequence": [1],
                    },
                    "messageType": "PacketHeader",
                    "protocol": "SOUP",
                    "timestamp": "2021-09-23T12:37:37.928Z",
                },
            },
            "bodyBase64": "TTEyNzIwNTMyOAAAAAAAADyLAAA=",
            "direction": "IN",
            "messageId": "test-42:first:1632216515838617064",
            "messageType": "PacketHeader",
            "sessionId": "test-42",
            "type": "message",
        },
        {
            "attachedEventIds": [
                "09960e51-1c6b-11ec-9d85-cd5454918fce",
                "09963563-1c6b-11ec-9d85-cd5454918fce",
            ],
            "body": {
                "fields": {
                    "TestMessageHeader": {"messageValue": {"fields": {"Length": {"simpleValue": "4"}}}},
                    "PacketHeader": {
                        "messageValue": {
                            "fields": {
                                "PHCount": {"simpleValue": "3"},
                                "PHSequence": {"simpleValue": "15487"},
                                "PHSession": {"simpleValue": "M127204538"},
                            }
                        }
                    },
                    "SecondsMessage": {
                        "messageValue": {
                            "fields": {
                                "MessageSequenceNumber": {"simpleValue": "15487"},
                                "MessageType": {"simpleValue": "T"},
                                "PHCount": {"simpleValue": "3"},
                                "PHSequence": {"simpleValue": "15487"},
                                "PHSession": {"simpleValue": "M127204538"},
                                "Second": {"simpleValue": "1632375458"},
                            }
                        }
                    },
                },
                "metadata": {
                    "id": {
                        "connectionId": {"sessionAlias": "test-42"},
                        "sequence": "1632216519834417326",
                        "subsequence": [1, 2, 3],
                    },
                    "messageType": "PacketHeader/TestMessageHeader/SecondsMessage",
                    "protocol": "SOUP",
                    "timestamp": "2021-09-23T12:37:38.004Z",
                },
            },
            "direction": "IN",
            "messageId": "test-42:first:1632216519834417326",
            "messageType": "PacketHeader/TestMessageHeader/SecondsMessage/TestMessageHeader/AddOrder",
            "sessionId": "test-42",
            "timestamp": {"epochSecond": 1632400658, "nano": 4000000},
            "type": "message",
        },
        {
            "attachedEventIds": [
                "09960e51-1c6b-11ec-9d85-cd5454918fce",
                "09963563-1c6b-11ec-9d85-cd5454918fce",
            ],
            "body": {
                "fields": {
                    "AddOrder-5": {
                        "messageValue": {
                            "fields": {
                                "ExchangeOrderType": {"simpleValue": "0"},
                                "LotType": {"simpleValue": "2"},
                                "MessageSequenceNumber": {"simpleValue": "15500"},
                                "MessageType": {"simpleValue": "A"},
                                "OrderBookID": {"simpleValue": "119549"},
                                "OrderBookPosition": {"simpleValue": "1"},
                                "OrderID": {"simpleValue": "7478143635544868134"},
                                "PHCount": {"simpleValue": "2"},
                                "PHSequence": {"simpleValue": "15499"},
                                "PHSession": {"simpleValue": "M127205328"},
                                "Price": {"simpleValue": "1000"},
                                "Quantity": {"simpleValue": "2000"},
                                "Side": {"simpleValue": "B"},
                                "TimestampNanoseconds": {"simpleValue": "2724576"},
                            }
                        }
                    },
                    "TestMessageHeader-2": {"messageValue": {"fields": {"Length": {"simpleValue": "5"}}}},
                    "TestMessageHeader-4": {"messageValue": {"fields": {"Length": {"simpleValue": "37"}}}},
                    "PacketHeader-1": {
                        "messageValue": {
                            "fields": {
                                "PHCount": {"simpleValue": "2"},
                                "PHSequence": {"simpleValue": "15499"},
                                "PHSession": {"simpleValue": "M127205328"},
                            }
                        }
                    },
                    "SecondsMessage-3": {
                        "messageValue": {
                            "fields": {
                                "MessageSequenceNumber": {"simpleValue": "15499"},
                                "MessageType": {"simpleValue": "T"},
                                "PHCount": {"simpleValue": "2"},
                                "PHSequence": {"simpleValue": "15499"},
                                "PHSession": {"simpleValue": "M127205328"},
                                "Second": {"simpleValue": "1632375458"},
                            }
                        }
                    },
                },
                "metadata": {
                    "id": {
                        "connectionId": {"sessionAlias": "test-42"},
                        "sequence": "1632216515838617066",
                        "subsequence": [1, 2, 3, 4, 5],
                    },
                    "messageType": "PacketHeader/TestMessageHeader/SecondsMessage/TestMessageHeader/AddOrder",
                    "protocol": "SOUP",
                    "timestamp": "2021-09-23T12:37:38.004Z",
                },
            },
            "direction": "IN",
            "messageId": "test-42:first:1632216515838617066",
            "messageType": "PacketHeader/TestMessageHeader/SecondsMessage/TestMessageHeader/AddOrder",
            "sessionId": "test-42",
            "timestamp": {"epochSecond": 1632400658, "nano": 4000000},
            "type": "message",
        },
        {
            "attachedEventIds": ["09960e51-1c6b-11ec-9d85-cd5454918fce"],
            "body": {
                "fields": {
                    "MessageSequenceNumber": {"simpleValue": "15239"},
                    "MessageType": {"simpleValue": "T"},
                    "PHCount": {"simpleValue": "2"},
                    "PHSequence": {"simpleValue": "154319"},
                    "PHSession": {"simpleValue": "M1212305328"},
                    "Second": {"simpleValue": "163231325458"},
                },
                "metadata": {
                    "id": {
                        "connectionId": {"sessionAlias": "test-42"},
                        "sequence": "1632216515838617064",
                        "subsequence": [1],
                    },
                    "messageType": "SecondsMessage",
                    "protocol": "SOUP",
                    "timestamp": "2021-09-23T12:37:37.928Z",
                },
            },
            "bodyBase64": "TTEyNLOeedaNTMyOAPPPPPFyLuAA=",
            "direction": "IN",
            "messageId": "test-42:first:1632216515838617064",
            "messageType": "SecondsMessage",
            "sessionId": "test-42",
            "type": "message",
        },
        {
            "attachedEventIds": ["09960e51-1c6b-11ec-9d85-cd5454918fce"],
            "body": {
                "fields": {
                    "ExchangeOrderType": {"simpleValue": "0"},
                    "LotType": {"simpleValue": "2"},
                    "MessageSequenceNumber": {"simpleValue": "15330"},
                    "MessageType": {"simpleValue": "A"},
                    "OrderBookID": {"simpleValue": "133549"},
                    "OrderBookPosition": {"simpleValue": "1"},
                    "OrderID": {"simpleValue": "7478143635544868134"},
                    "PHCount": {"simpleValue": "2"},
                    "PHSequence": {"simpleValue": "13399"},
                    "PHSession": {"simpleValue": "M127205328"},
                    "Price": {"simpleValue": "1330"},
                    "Quantity": {"simpleValue": "2200"},
                    "Side": {"simpleValue": "B"},
                    "TimestampNanoseconds": {"simpleValue": "2724576"},
                },
                "metadata": {
                    "id": {
                        "connectionId": {"sessionAlias": "test-42"},
                        "sequence": "1632216515838617064",
                        "subsequence": [1],
                    },
                    "messageType": "AddOrder",
                    "protocol": "SOUP",
                    "timestamp": "2021-09-23T12:37:37.928Z",
                },
            },
            "bodyBase64": "ppEDEyNzIwPPPEDAOAAAAAAAADyLAAA=",
            "direction": "IN",
            "messageId": "test-42:first:1632216515838617064",
            "messageType": "AddOrder",
            "sessionId": "test-42",
            "type": "message",
        },
    ]
    return messages


@pytest.fixture
def messages_after_pipeline_adapter():
    messages = [
        {
            "attachedEventIds": ["09960e51-1c6b-11ec-9d85-cd5454918fce"],
            "body": {
                "fields": {
                    "PHCount": {"simpleValue": "0"},
                    "PHSequence": {"simpleValue": "15499"},
                    "PHSession": {"simpleValue": "M127205328"},
                },
                "metadata": {
                    "id": {
                        "connectionId": {"sessionAlias": "test-42"},
                        "sequence": "1632216515838617064",
                        "subsequence": [1],
                    },
                    "messageType": "PacketHeader",
                    "protocol": "SOUP",
                    "timestamp": "2021-09-23T12:37:37.928Z",
                },
            },
            "bodyBase64": "TTEyNzIwNTMyOAAAAAAAADyLAAA=",
            "direction": "IN",
            "messageId": "test-42:first:1632216515838617064",
            "messageType": "PacketHeader",
            "sessionId": "test-42",
            "type": "message",
        },
        {
            "attachedEventIds": [
                "09960e51-1c6b-11ec-9d85-cd5454918fce",
                "09963563-1c6b-11ec-9d85-cd5454918fce",
            ],
            "body": {
                "fields": {"Length": {"simpleValue": "4"}},
                "metadata": {
                    "id": {
                        "connectionId": {"sessionAlias": "test-42"},
                        "sequence": "1632216519834417326",
                        "subsequence": [2],
                    },
                    "messageType": "TestMessageHeader",
                    "protocol": "SOUP",
                    "timestamp": "2021-09-23T12:37:38.004Z",
                },
            },
            "direction": "IN",
            "messageId": "test-42:first:1632216519834417326.2",
            "messageType": "TestMessageHeader",
            "sessionId": "test-42",
            "timestamp": {"epochSecond": 1632400658, "nano": 4000000},
            "type": "message",
        },
        {
            "attachedEventIds": [
                "09960e51-1c6b-11ec-9d85-cd5454918fce",
                "09963563-1c6b-11ec-9d85-cd5454918fce",
            ],
            "body": {
                "fields": {
                    "PHCount": {"simpleValue": "3"},
                    "PHSequence": {"simpleValue": "15487"},
                    "PHSession": {"simpleValue": "M127204538"},
                },
                "metadata": {
                    "id": {
                        "connectionId": {"sessionAlias": "test-42"},
                        "sequence": "1632216519834417326",
                        "subsequence": [1],
                    },
                    "messageType": "PacketHeader",
                    "protocol": "SOUP",
                    "timestamp": "2021-09-23T12:37:38.004Z",
                },
            },
            "direction": "IN",
            "messageId": "test-42:first:1632216519834417326.1",
            "messageType": "PacketHeader",
            "sessionId": "test-42",
            "timestamp": {"epochSecond": 1632400658, "nano": 4000000},
            "type": "message",
        },
        {
            "attachedEventIds": [
                "09960e51-1c6b-11ec-9d85-cd5454918fce",
                "09963563-1c6b-11ec-9d85-cd5454918fce",
            ],
            "body": {
                "fields": {
                    "MessageSequenceNumber": {"simpleValue": "15487"},
                    "MessageType": {"simpleValue": "T"},
                    "PHCount": {"simpleValue": "3"},
                    "PHSequence": {"simpleValue": "15487"},
                    "PHSession": {"simpleValue": "M127204538"},
                    "Second": {"simpleValue": "1632375458"},
                },
                "metadata": {
                    "id": {
                        "connectionId": {"sessionAlias": "test-42"},
                        "sequence": "1632216519834417326",
                        "subsequence": [3],
                    },
                    "messageType": "SecondsMessage",
                    "protocol": "SOUP",
                    "timestamp": "2021-09-23T12:37:38.004Z",
                },
            },
            "direction": "IN",
            "messageId": "test-42:first:1632216519834417326.3",
            "messageType": "SecondsMessage",
            "sessionId": "test-42",
            "timestamp": {"epochSecond": 1632400658, "nano": 4000000},
            "type": "message",
        },
        {
            "attachedEventIds": [
                "09960e51-1c6b-11ec-9d85-cd5454918fce",
                "09963563-1c6b-11ec-9d85-cd5454918fce",
            ],
            "body": {
                "fields": {
                    "ExchangeOrderType": {"simpleValue": "0"},
                    "LotType": {"simpleValue": "2"},
                    "MessageSequenceNumber": {"simpleValue": "15500"},
                    "MessageType": {"simpleValue": "A"},
                    "OrderBookID": {"simpleValue": "119549"},
                    "OrderBookPosition": {"simpleValue": "1"},
                    "OrderID": {"simpleValue": "7478143635544868134"},
                    "PHCount": {"simpleValue": "2"},
                    "PHSequence": {"simpleValue": "15499"},
                    "PHSession": {"simpleValue": "M127205328"},
                    "Price": {"simpleValue": "1000"},
                    "Quantity": {"simpleValue": "2000"},
                    "Side": {"simpleValue": "B"},
                    "TimestampNanoseconds": {"simpleValue": "2724576"},
                },
                "metadata": {
                    "id": {
                        "connectionId": {"sessionAlias": "test-42"},
                        "sequence": "1632216515838617066",
                        "subsequence": [5],
                    },
                    "messageType": "AddOrder",
                    "protocol": "SOUP",
                    "timestamp": "2021-09-23T12:37:38.004Z",
                },
            },
            "direction": "IN",
            "messageId": "test-42:first:1632216515838617066.5",
            "messageType": "AddOrder",
            "sessionId": "test-42",
            "timestamp": {"epochSecond": 1632400658, "nano": 4000000},
            "type": "message",
        },
        {
            "attachedEventIds": [
                "09960e51-1c6b-11ec-9d85-cd5454918fce",
                "09963563-1c6b-11ec-9d85-cd5454918fce",
            ],
            "body": {
                "fields": {"Length": {"simpleValue": "5"}},
                "metadata": {
                    "id": {
                        "connectionId": {"sessionAlias": "test-42"},
                        "sequence": "1632216515838617066",
                        "subsequence": [2],
                    },
                    "messageType": "TestMessageHeader",
                    "protocol": "SOUP",
                    "timestamp": "2021-09-23T12:37:38.004Z",
                },
            },
            "direction": "IN",
            "messageId": "test-42:first:1632216515838617066.2",
            "messageType": "TestMessageHeader",
            "sessionId": "test-42",
            "timestamp": {"epochSecond": 1632400658, "nano": 4000000},
            "type": "message",
        },
        {
            "attachedEventIds": [
                "09960e51-1c6b-11ec-9d85-cd5454918fce",
                "09963563-1c6b-11ec-9d85-cd5454918fce",
            ],
            "body": {
                "fields": {"Length": {"simpleValue": "37"}},
                "metadata": {
                    "id": {
                        "connectionId": {"sessionAlias": "test-42"},
                        "sequence": "1632216515838617066",
                        "subsequence": [4],
                    },
                    "messageType": "TestMessageHeader",
                    "protocol": "SOUP",
                    "timestamp": "2021-09-23T12:37:38.004Z",
                },
            },
            "direction": "IN",
            "messageId": "test-42:first:1632216515838617066.4",
            "messageType": "TestMessageHeader",
            "sessionId": "test-42",
            "timestamp": {"epochSecond": 1632400658, "nano": 4000000},
            "type": "message",
        },
        {
            "attachedEventIds": [
                "09960e51-1c6b-11ec-9d85-cd5454918fce",
                "09963563-1c6b-11ec-9d85-cd5454918fce",
            ],
            "body": {
                "fields": {
                    "PHCount": {"simpleValue": "2"},
                    "PHSequence": {"simpleValue": "15499"},
                    "PHSession": {"simpleValue": "M127205328"},
                },
                "metadata": {
                    "id": {
                        "connectionId": {"sessionAlias": "test-42"},
                        "sequence": "1632216515838617066",
                        "subsequence": [1],
                    },
                    "messageType": "PacketHeader",
                    "protocol": "SOUP",
                    "timestamp": "2021-09-23T12:37:38.004Z",
                },
            },
            "direction": "IN",
            "messageId": "test-42:first:1632216515838617066.1",
            "messageType": "PacketHeader",
            "sessionId": "test-42",
            "timestamp": {"epochSecond": 1632400658, "nano": 4000000},
            "type": "message",
        },
        {
            "attachedEventIds": [
                "09960e51-1c6b-11ec-9d85-cd5454918fce",
                "09963563-1c6b-11ec-9d85-cd5454918fce",
            ],
            "body": {
                "fields": {
                    "MessageSequenceNumber": {"simpleValue": "15499"},
                    "MessageType": {"simpleValue": "T"},
                    "PHCount": {"simpleValue": "2"},
                    "PHSequence": {"simpleValue": "15499"},
                    "PHSession": {"simpleValue": "M127205328"},
                    "Second": {"simpleValue": "1632375458"},
                },
                "metadata": {
                    "id": {
                        "connectionId": {"sessionAlias": "test-42"},
                        "sequence": "1632216515838617066",
                        "subsequence": [3],
                    },
                    "messageType": "SecondsMessage",
                    "protocol": "SOUP",
                    "timestamp": "2021-09-23T12:37:38.004Z",
                },
            },
            "direction": "IN",
            "messageId": "test-42:first:1632216515838617066.3",
            "messageType": "SecondsMessage",
            "sessionId": "test-42",
            "timestamp": {"epochSecond": 1632400658, "nano": 4000000},
            "type": "message",
        },
        {
            "attachedEventIds": ["09960e51-1c6b-11ec-9d85-cd5454918fce"],
            "body": {
                "fields": {
                    "MessageSequenceNumber": {"simpleValue": "15239"},
                    "MessageType": {"simpleValue": "T"},
                    "PHCount": {"simpleValue": "2"},
                    "PHSequence": {"simpleValue": "154319"},
                    "PHSession": {"simpleValue": "M1212305328"},
                    "Second": {"simpleValue": "163231325458"},
                },
                "metadata": {
                    "id": {
                        "connectionId": {"sessionAlias": "test-42"},
                        "sequence": "1632216515838617064",
                        "subsequence": [1],
                    },
                    "messageType": "SecondsMessage",
                    "protocol": "SOUP",
                    "timestamp": "2021-09-23T12:37:37.928Z",
                },
            },
            "bodyBase64": "TTEyNLOeedaNTMyOAPPPPPFyLuAA=",
            "direction": "IN",
            "messageId": "test-42:first:1632216515838617064",
            "messageType": "SecondsMessage",
            "sessionId": "test-42",
            "type": "message",
        },
        {
            "attachedEventIds": ["09960e51-1c6b-11ec-9d85-cd5454918fce"],
            "body": {
                "fields": {
                    "ExchangeOrderType": {"simpleValue": "0"},
                    "LotType": {"simpleValue": "2"},
                    "MessageSequenceNumber": {"simpleValue": "15330"},
                    "MessageType": {"simpleValue": "A"},
                    "OrderBookID": {"simpleValue": "133549"},
                    "OrderBookPosition": {"simpleValue": "1"},
                    "OrderID": {"simpleValue": "7478143635544868134"},
                    "PHCount": {"simpleValue": "2"},
                    "PHSequence": {"simpleValue": "13399"},
                    "PHSession": {"simpleValue": "M127205328"},
                    "Price": {"simpleValue": "1330"},
                    "Quantity": {"simpleValue": "2200"},
                    "Side": {"simpleValue": "B"},
                    "TimestampNanoseconds": {"simpleValue": "2724576"},
                },
                "metadata": {
                    "id": {
                        "connectionId": {"sessionAlias": "test-42"},
                        "sequence": "1632216515838617064",
                        "subsequence": [1],
                    },
                    "messageType": "AddOrder",
                    "protocol": "SOUP",
                    "timestamp": "2021-09-23T12:37:37.928Z",
                },
            },
            "bodyBase64": "ppEDEyNzIwPPPEDAOAAAAAAAADyLAAA=",
            "direction": "IN",
            "messageId": "test-42:first:1632216515838617064",
            "messageType": "AddOrder",
            "sessionId": "test-42",
            "type": "message",
        },
    ]
    return messages


@pytest.fixture
def message_from_pipeline():
    message = {
        "attachedEventIds": [
            "09960e51-1c6b-11ec-9d85-cd5454918fce",
            "09963563-1c6b-11ec-9d85-cd5454918fce",
        ],
        "body": {
            "fields": {
                "AddOrder-5": {
                    "messageValue": {
                        "fields": {
                            "ExchangeOrderType": {"simpleValue": "0"},
                            "LotType": {"simpleValue": "2"},
                            "MessageSequenceNumber": {"simpleValue": "15500"},
                            "MessageType": {"simpleValue": "A"},
                            "OrderBookID": {"simpleValue": "119549"},
                            "OrderBookPosition": {"simpleValue": "1"},
                            "OrderID": {"simpleValue": "7478143635544868134"},
                            "PHCount": {"simpleValue": "2"},
                            "PHSequence": {"simpleValue": "15499"},
                            "PHSession": {"simpleValue": "M127205328"},
                            "Price": {"simpleValue": "1000"},
                            "Quantity": {"simpleValue": "2000"},
                            "Side": {"simpleValue": "B"},
                            "TimestampNanoseconds": {"simpleValue": "2724576"},
                        }
                    }
                },
                "TestMessageHeader-2": {"messageValue": {"fields": {"Length": {"simpleValue": "5"}}}},
                "TestMessageHeader-4": {"messageValue": {"fields": {"Length": {"simpleValue": "37"}}}},
                "PacketHeader-1": {
                    "messageValue": {
                        "fields": {
                            "PHCount": {"simpleValue": "2"},
                            "PHSequence": {"simpleValue": "15499"},
                            "PHSession": {"simpleValue": "M127205328"},
                        }
                    }
                },
                "SecondsMessage-3": {
                    "messageValue": {
                        "fields": {
                            "MessageSequenceNumber": {"simpleValue": "15499"},
                            "MessageType": {"simpleValue": "T"},
                            "PHCount": {"simpleValue": "2"},
                            "PHSequence": {"simpleValue": "15499"},
                            "PHSession": {"simpleValue": "M127205328"},
                            "Second": {"simpleValue": "1632375458"},
                        }
                    }
                },
            },
            "metadata": {
                "id": {
                    "connectionId": {"sessionAlias": "test-42"},
                    "sequence": "1632216515838617066",
                    "subsequence": [1, 2, 3, 4, 5],
                },
                "messageType": "PacketHeader/TestMessageHeader/SecondsMessage/TestMessageHeader/AddOrder",
                "protocol": "SOUP",
                "timestamp": "2021-09-23T12:37:38.004Z",
            },
        },
        "direction": "IN",
        "messageId": "test-42:first:1632216515838617066",
        "messageType": "PacketHeader/TestMessageHeader/SecondsMessage/TestMessageHeader/AddOrder",
        "sessionId": "test-42",
        "timestamp": {"epochSecond": 1632400658, "nano": 4000000},
        "type": "message",
    }
    return message


@pytest.fixture
def message_from_pipeline_empty_body():
    messages = {
        "attachedEventIds": [],
        "body": {
            "fields": {
                "Csv_Header": {"fields": {}, "metadata": {}},
                "Csv_Message": {
                    "fields": {},
                    "metadata": {
                        "TestField": "test",
                        "timestamp": "2021-10-12T12:13:59.766600545Z",
                    },
                },
            },
            "metadata": {
                "id": {
                    "connectionId": {"sessionAlias": "satscomments2"},
                    "sequence": "1634314921633704398",
                    "subsequence": [1],
                },
                "messageType": "Csv_Header",
                "properties": {"logTimestamp": "2021-10-12 " "12:13:59.733300545"},
                "timestamp": "2021-10-12T12:13:59.733300545Z",
            },
        },
        "bodyBase64": "Ik1lc3NhZ2UiLCJNc2dUeXBlIgoiQU8xMjExMDEyMTIwOTA3MTE0MDAxIC0gZGVwdGggeWllbGRzIG5vIGJhdGNoIiwiU0FUU0NvbW1lbnRzIg==",
        "direction": "IN",
        "messageId": "satscomments2:first:1634314921633704398",
        "messageType": "Csv_Header/Csv_Message",
        "sessionId": "satscomments2",
        "timestamp": {"epochSecond": 1634040839, "nano": 733300545},
        "type": "message",
    }
    return messages


@pytest.fixture
def messages_from_after_pipeline_empty_body():
    messages = [
        {
            "attachedEventIds": [],
            "body": {
                "fields": {},
                "metadata": {
                    "id": {
                        "connectionId": {"sessionAlias": "satscomments2"},
                        "sequence": "1634314921633704398",
                        "subsequence": [1],
                    },
                    "messageType": "Csv_Header",
                    "properties": {"logTimestamp": "2021-10-12 " "12:13:59.733300545"},
                    "timestamp": "2021-10-12T12:13:59.733300545Z",
                },
            },
            "bodyBase64": "Ik1lc3NhZ2UiLCJNc2dUeXBlIgoiQU8xMjExMDEyMTIwOTA3MTE0MDAxIC0gZGVwdGggeWllbGRzIG5vIGJhdGNoIiwiU0FUU0NvbW1lbnRzIg==",
            "direction": "IN",
            "messageId": "satscomments2:first:1634314921633704398.1",
            "messageType": "Csv_Header",
            "sessionId": "satscomments2",
            "timestamp": {"epochSecond": 1634040839, "nano": 733300545},
            "type": "message",
        },
        {
            "attachedEventIds": [],
            "body": {
                "fields": {},
                "metadata": {
                    "id": {
                        "connectionId": {"sessionAlias": "satscomments2"},
                        "sequence": "1634314921633704398",
                        "subsequence": [2],
                    },
                    "messageType": "Csv_Message",
                    "properties": {"logTimestamp": "2021-10-12 " "12:13:59.733300545"},
                    "timestamp": "2021-10-12T12:13:59.766600545Z",
                    "TestField": "test",
                },
            },
            "bodyBase64": "Ik1lc3NhZ2UiLCJNc2dUeXBlIgoiQU8xMjExMDEyMTIwOTA3MTE0MDAxIC0gZGVwdGggeWllbGRzIG5vIGJhdGNoIiwiU0FUU0NvbW1lbnRzIg==",
            "direction": "IN",
            "messageId": "satscomments2:first:1634314921633704398.2",
            "messageType": "Csv_Message",
            "sessionId": "satscomments2",
            "timestamp": {"epochSecond": 1634040839, "nano": 733300545},
            "type": "message",
        },
    ]
    return messages


@pytest.fixture(params=[True, False])
def cache(request):
    return request.param


@pytest.fixture
def log_checker(caplog) -> LogsChecker:
    """Activates DS lib logging and returns Log checker class."""
    caplog.set_level(logging.DEBUG, logger="th2_data_services")
    return LogsChecker(caplog)


@pytest.fixture
def parentless_data() -> List[dict]:
    data = [
        {"type": "event", "eventId": "a", "eventName": "a", "parentEventId": None},
        {"type": "event", "eventId": "b", "eventName": "b", "parentEventId": "a"},
        {"type": "event", "eventId": "c", "eventName": "c", "parentEventId": "b"},
        {"type": "event", "eventId": "x", "eventName": "x", "parentEventId": None},
        {"type": "event", "eventId": "y", "eventName": "y", "parentEventId": "x"},
        {"type": "event", "eventId": "z", "eventName": "z", "parentEventId": "y"},
        {"type": "event", "eventId": "d", "eventName": "d", "parentEventId": "e"},
        {"type": "event", "eventId": "t", "eventName": "t", "parentEventId": "d"},
    ]
    return data


@pytest.fixture(params=[True, False])
def interactive_mod(request):
    """INTERACTIVE_MODE or script mod"""
    INTERACTIVE_MODE = request.param
    return INTERACTIVE_MODE


DataCase = namedtuple("DataCase", ["data", "create_type", "expected_data_values"])

case1_values = ["a", "b", "c", "d", "e", "f", "g"]


# TODO - make data_case with the same set of data maybe?
@pytest.fixture(
    params=[
        DataCase(Data(case1_values, cache=True), "list", case1_values),
        DataCase(Data.from_cache_file(EXTERNAL_CACHE_FILE), "external_cache_file", general_data),
        DataCase(Data([1, 2, 3]) + Data([4, 5, 6, "end", {"a": 123}]), "join", [1, 2, 3, 4, 5, 6, "end", {"a": 123}]),
    ]
)
def data_case(request) -> DataCase:
    """
    Possible Data objects

    STR_PRINT_LEN = 5

    1. Init with list
    1.1. With <= STR_PRINT_LEN args
    1.2. With > STR_PRINT_LEN args

    2. Init with joining
    2.1. With <= STR_PRINT_LEN args
    2.2. With > STR_PRINT_LEN args

    3. Init with external cache file


    """
    return request.param


@pytest.fixture
def tmp_test_folder() -> Path:
    """."""
    cwd = Path.cwd().resolve()
    new_dir = cwd / "test_dir"
    new_dir.mkdir(exist_ok=True)
    yield new_dir
    os.chdir(cwd)


@pytest.fixture
def events_tree_for_test() -> EventTree:
    tree = EventTree(event_name="root event", event_id="root_id", data={"data": [1, 2, 3, 4, 5]})
    tree.append_event(event_name="A", event_id="A_id", data=None, parent_id="root_id")
    tree.append_event(event_name="B", event_id="B_id", data=None, parent_id="root_id")
    tree.append_event(event_name="C", event_id="C_id", data={"data": "test data"}, parent_id="B_id")
    tree.append_event(event_name="D", event_id="D_id", data=None, parent_id="B_id")
    tree.append_event(event_name="D1", event_id="D1_id", data={"key1": "value1", "key2": "value2"}, parent_id="D_id")
    return tree


class DemoEventStruct(IEventStruct):
    EVENT_ID = "eventId"
    PARENT_EVENT_ID = "parentEventId"
    STATUS = "successful"
    NAME = "eventName"
    BATCH_ID = "batchId"
    IS_BATCHED = "isBatched"
    EVENT_TYPE = "eventType"
    END_TIMESTAMP = "endTimestamp"
    START_TIMESTAMP = "startTimestamp"
    ATTACHED_MESSAGES_IDS = "attachedMessageIds"
    BODY = "body"


class DemoEventStubBuilder(IEventStub):
    def __init__(self, event_struct):
        self.event_fields = event_struct
        super().__init__()  # Requirement to define fields for the template earlier.

    @property
    def template(self) -> dict:
        return {
            self.event_fields.ATTACHED_MESSAGES_IDS: [],
            self.event_fields.BATCH_ID: "Broken_Event",
            self.event_fields.END_TIMESTAMP: {"nano": 0, "epochSecond": 0},
            self.event_fields.START_TIMESTAMP: {"nano": 0, "epochSecond": 0},
            self.event_fields.EVENT_ID: self.REQUIRED_FIELD,
            self.event_fields.NAME: "Broken_Event",
            self.event_fields.EVENT_TYPE: "Broken_Event",
            self.event_fields.PARENT_EVENT_ID: "Broken_Event",
            self.event_fields.STATUS: None,
            self.event_fields.IS_BATCHED: None,
        }


class DemoDriver(IETCDriver):
    def __init__(
        self,
        data_source=None,
        event_struct=DemoEventStruct(),
        use_stub: bool = False,
    ):
        super().__init__(data_source=data_source, event_struct=event_struct, use_stub=use_stub)
        self.stub_builder = DemoEventStubBuilder(event_struct)

    def get_event_id(self, event: Th2EventType) -> str:
        try:
            if event:
                return event[self.event_struct.EVENT_ID]
        except KeyError:
            raise FieldIsNotExist(self.event_struct.EVENT_ID)

    def get_event_name(self, event: Th2EventType) -> str:
        try:
            if event:
                return event[self.event_struct.NAME]
        except KeyError:
            raise FieldIsNotExist(self.event_struct.NAME)

    def get_parent_event_id(self, event) -> Optional[str]:
        return event.get(self.event_struct.PARENT_EVENT_ID)

    def get_events_by_id_from_source(self, ids: Sequence) -> list:
        ...

    def build_stub_event(self, id_):
<<<<<<< HEAD
=======
        # event = self.stub_builder.template
        # for kwarg in kwargs:
        #     if kwarg in event:
        #         event[kwarg] = kwargs[kwarg]
        # print(event)
>>>>>>> eb97c81c
        return self.stub_builder.build({self.event_struct.EVENT_ID: id_})

    def stub_event_name(self):
        return self.stub_builder.template[self.event_struct.NAME]


@pytest.fixture
def demo_etc_driver():
    return DemoDriver()


@pytest.fixture
<<<<<<< HEAD
def demo_etc(demo_etc_driver):
    data = Data(demo_etc_data_small)
=======
def dummy_etc_data():
    return [
        {"eventName": "Root Event", "eventId": "root_id", "data": {"data": [1, 2, 3, 4, 5]}},
        {"eventName": "Event A1", "eventId": "a1_id", "data": {"data": "A1"}, "parentEventId": "root_id"},
        {
            "eventName": "Event A1_child1",
            "eventId": "a1_child1_id",
            "data": {"data": "A1_child1"},
            "parentEventId": "a1_id",
        },
        {
            "eventName": "Event A1_child2",
            "eventId": "a1_child2_id",
            "data": {"data": "A1_child2"},
            "parentEventId": "a1_id",
        },
        {"eventName": "Event B1", "eventId": "b1_id", "data": {"data": "B1"}, "parentEventId": "root_id"},
        {
            "eventName": "Event B1_child1",
            "eventId": "b1_child1_id",
            "data": {"data": "B1_child1"},
            "parentEventId": "b1_id",
        },
        {
            "eventName": "Event B1_child2",
            "eventId": "b1_child2_id",
            "data": {"data": "B1_child2"},
            "parentEventId": "b1_id",
        },
        {
            "eventName": "Event B1_child3",
            "eventId": "b1_child3_id",
            "data": {"data": "B1_child3"},
            "parentEventId": "b1_id",
        },
        {"eventName": "Event C1", "eventId": "c1_id", "data": {"data": "C1"}, "parentEventId": "root_id"},
        {"eventName": "Event D1", "eventId": "d1_id", "data": {"data": "D1"}, "parentEventId": "c1_id"},
        {"eventName": "Event E1", "eventId": "e1_id", "data": {"data": "E1"}, "parentEventId": "d1_id"},
        {
            "eventName": "Event E1_child1",
            "eventId": "e1_child1_id",
            "data": {"data": "E1_child1"},
            "parentEventId": "d1_id",
        },
        {
            "eventName": "Event E1_child2",
            "eventId": "e1_child2_id",
            "data": {"data": "E1_child2"},
            "parentEventId": "d1_id",
        },
        {
            "eventName": "Event E1_child3",
            "eventId": "e1_child3_id",
            "data": {"data": "E1_child3"},
            "parentEventId": "d1_id",
        },
        #
        {"eventName": "Root Event 2", "eventId": "root_id2", "data": {"data": [6, 7, 8, 9, 10]}},
        {"eventName": "Event A2", "eventId": "a2_id", "data": {"data": "A2"}, "parentEventId": "root_id2"},
        {
            "eventName": "Event A2_child1",
            "eventId": "a2_child1_id",
            "data": {"data": "A2_child1"},
            "parentEventId": "a2_id",
        },
        {
            "eventName": "Event A2_child2",
            "eventId": "a2_child2_id",
            "data": {"data": "A2_child2"},
            "parentEventId": "a2_id",
        },
        {"eventName": "Event B2", "eventId": "b2_id", "data": {"data": "B2"}, "parentEventId": "root_id2"},
        {
            "eventName": "Event B2_child1",
            "eventId": "b2_child1_id",
            "data": {"data": "B2_child1"},
            "parentEventId": "b2_id",
        },
        {
            "eventName": "Event B2_child2",
            "eventId": "b2_child2_id",
            "data": {"data": "B2_child2"},
            "parentEventId": "b2_id",
        },
        {
            "eventName": "Event B2_child3",
            "eventId": "b2_child3_id",
            "data": {"data": "B2_child3"},
            "parentEventId": "b2_id",
        },
        {"eventName": "Event C2", "eventId": "c2_id", "data": {"data": "C2"}, "parentEventId": "root_id2"},
        {"eventName": "Event D2", "eventId": "d2_id", "data": {"data": "D2"}, "parentEventId": "c2_id"},
        {"eventName": "Event E2", "eventId": "e2_id", "data": {"data": "E2"}, "parentEventId": "d2_id"},
        {
            "eventName": "Event E2_child1",
            "eventId": "e2_child1_id",
            "data": {"data": "E2_child1"},
            "parentEventId": "e2_id",
        },
        {
            "eventName": "Event E2_child2",
            "eventId": "e2_child2_id",
            "data": {"data": "E2_child2"},
            "parentEventId": "e2_id",
        },
        {
            "eventName": "Event E2_child3",
            "eventId": "e2_child3_id",
            "data": {"data": "E2_child3"},
            "parentEventId": "e2_id",
        },
        #
        {"eventName": "Root Event 3", "eventId": "root_id3", "data": {"data": [11, 12]}},
        {"eventName": "Event A3", "eventId": "a3_id", "data": {"data": "A3"}, "parentEventId": "root_id3"},
        {
            "eventName": "Event A3_child1",
            "eventId": "a3_child1_id",
            "data": {"data": "A3_child1"},
            "parentEventId": "a3_id",
        },
        #
        {"eventName": "Root Event 4", "eventId": "root_id4", "data": {"data": [13, 14]}, "parentEventId": "Unknown"},
    ]


@pytest.fixture
def demo_etc(demo_etc_driver, dummy_etc_data):
    data = Data(dummy_etc_data)
>>>>>>> eb97c81c
    etc = EventTreeCollection(demo_etc_driver)
    etc.build(data)
    return etc


@pytest.fixture
def demo_etc_with_general_data(demo_etc_driver, general_data):
    data = Data(general_data)
    etc = EventTreeCollection(demo_etc_driver)
    etc.build(data)
    return etc


@pytest.fixture
<<<<<<< HEAD
def demo_petc(demo_etc_driver):
    data = Data(demo_etc_data_small)
=======
def demo_petc(demo_etc_driver, dummy_etc_data):
    data = Data(dummy_etc_data)
>>>>>>> eb97c81c
    etc = ParentEventTreeCollection(demo_etc_driver)
    etc.build(data)
    return etc


@pytest.fixture
def demo_petc_with_general_data(demo_etc_driver, general_data):
    data = Data(general_data)
    petc = ParentEventTreeCollection(demo_etc_driver)
    petc.build(data)
<<<<<<< HEAD
    return petc


@pytest.fixture
def demo_etc_big(demo_etc_driver) -> EventTreeCollection:
    data = Data(demo_etc_data_big)
    etc = EventTreeCollection(demo_etc_driver)
    etc.build(data)
    return etc
=======
    return petc
>>>>>>> eb97c81c
<|MERGE_RESOLUTION|>--- conflicted
+++ resolved
@@ -5,11 +5,9 @@
 from pathlib import Path
 from typing import List, NamedTuple, Sequence, Optional
 import pytest
-
 from tests.tests_unit.test_event_trees.demo_etc_data import demo_etc_data_big, demo_etc_data_small
 from tests.tests_unit.utils import LogsChecker
 from th2_data_services import Data
-from th2_data_services.event_tree import EventTree
 from th2_data_services.event_tree import EventTree, EventTreeCollection, ParentEventTreeCollection, IETCDriver
 from th2_data_services.event_tree.etc_driver import Th2EventType
 from th2_data_services.event_tree.exceptions import FieldIsNotExist
@@ -1955,14 +1953,6 @@
         ...
 
     def build_stub_event(self, id_):
-<<<<<<< HEAD
-=======
-        # event = self.stub_builder.template
-        # for kwarg in kwargs:
-        #     if kwarg in event:
-        #         event[kwarg] = kwargs[kwarg]
-        # print(event)
->>>>>>> eb97c81c
         return self.stub_builder.build({self.event_struct.EVENT_ID: id_})
 
     def stub_event_name(self):
@@ -1975,139 +1965,8 @@
 
 
 @pytest.fixture
-<<<<<<< HEAD
 def demo_etc(demo_etc_driver):
     data = Data(demo_etc_data_small)
-=======
-def dummy_etc_data():
-    return [
-        {"eventName": "Root Event", "eventId": "root_id", "data": {"data": [1, 2, 3, 4, 5]}},
-        {"eventName": "Event A1", "eventId": "a1_id", "data": {"data": "A1"}, "parentEventId": "root_id"},
-        {
-            "eventName": "Event A1_child1",
-            "eventId": "a1_child1_id",
-            "data": {"data": "A1_child1"},
-            "parentEventId": "a1_id",
-        },
-        {
-            "eventName": "Event A1_child2",
-            "eventId": "a1_child2_id",
-            "data": {"data": "A1_child2"},
-            "parentEventId": "a1_id",
-        },
-        {"eventName": "Event B1", "eventId": "b1_id", "data": {"data": "B1"}, "parentEventId": "root_id"},
-        {
-            "eventName": "Event B1_child1",
-            "eventId": "b1_child1_id",
-            "data": {"data": "B1_child1"},
-            "parentEventId": "b1_id",
-        },
-        {
-            "eventName": "Event B1_child2",
-            "eventId": "b1_child2_id",
-            "data": {"data": "B1_child2"},
-            "parentEventId": "b1_id",
-        },
-        {
-            "eventName": "Event B1_child3",
-            "eventId": "b1_child3_id",
-            "data": {"data": "B1_child3"},
-            "parentEventId": "b1_id",
-        },
-        {"eventName": "Event C1", "eventId": "c1_id", "data": {"data": "C1"}, "parentEventId": "root_id"},
-        {"eventName": "Event D1", "eventId": "d1_id", "data": {"data": "D1"}, "parentEventId": "c1_id"},
-        {"eventName": "Event E1", "eventId": "e1_id", "data": {"data": "E1"}, "parentEventId": "d1_id"},
-        {
-            "eventName": "Event E1_child1",
-            "eventId": "e1_child1_id",
-            "data": {"data": "E1_child1"},
-            "parentEventId": "d1_id",
-        },
-        {
-            "eventName": "Event E1_child2",
-            "eventId": "e1_child2_id",
-            "data": {"data": "E1_child2"},
-            "parentEventId": "d1_id",
-        },
-        {
-            "eventName": "Event E1_child3",
-            "eventId": "e1_child3_id",
-            "data": {"data": "E1_child3"},
-            "parentEventId": "d1_id",
-        },
-        #
-        {"eventName": "Root Event 2", "eventId": "root_id2", "data": {"data": [6, 7, 8, 9, 10]}},
-        {"eventName": "Event A2", "eventId": "a2_id", "data": {"data": "A2"}, "parentEventId": "root_id2"},
-        {
-            "eventName": "Event A2_child1",
-            "eventId": "a2_child1_id",
-            "data": {"data": "A2_child1"},
-            "parentEventId": "a2_id",
-        },
-        {
-            "eventName": "Event A2_child2",
-            "eventId": "a2_child2_id",
-            "data": {"data": "A2_child2"},
-            "parentEventId": "a2_id",
-        },
-        {"eventName": "Event B2", "eventId": "b2_id", "data": {"data": "B2"}, "parentEventId": "root_id2"},
-        {
-            "eventName": "Event B2_child1",
-            "eventId": "b2_child1_id",
-            "data": {"data": "B2_child1"},
-            "parentEventId": "b2_id",
-        },
-        {
-            "eventName": "Event B2_child2",
-            "eventId": "b2_child2_id",
-            "data": {"data": "B2_child2"},
-            "parentEventId": "b2_id",
-        },
-        {
-            "eventName": "Event B2_child3",
-            "eventId": "b2_child3_id",
-            "data": {"data": "B2_child3"},
-            "parentEventId": "b2_id",
-        },
-        {"eventName": "Event C2", "eventId": "c2_id", "data": {"data": "C2"}, "parentEventId": "root_id2"},
-        {"eventName": "Event D2", "eventId": "d2_id", "data": {"data": "D2"}, "parentEventId": "c2_id"},
-        {"eventName": "Event E2", "eventId": "e2_id", "data": {"data": "E2"}, "parentEventId": "d2_id"},
-        {
-            "eventName": "Event E2_child1",
-            "eventId": "e2_child1_id",
-            "data": {"data": "E2_child1"},
-            "parentEventId": "e2_id",
-        },
-        {
-            "eventName": "Event E2_child2",
-            "eventId": "e2_child2_id",
-            "data": {"data": "E2_child2"},
-            "parentEventId": "e2_id",
-        },
-        {
-            "eventName": "Event E2_child3",
-            "eventId": "e2_child3_id",
-            "data": {"data": "E2_child3"},
-            "parentEventId": "e2_id",
-        },
-        #
-        {"eventName": "Root Event 3", "eventId": "root_id3", "data": {"data": [11, 12]}},
-        {"eventName": "Event A3", "eventId": "a3_id", "data": {"data": "A3"}, "parentEventId": "root_id3"},
-        {
-            "eventName": "Event A3_child1",
-            "eventId": "a3_child1_id",
-            "data": {"data": "A3_child1"},
-            "parentEventId": "a3_id",
-        },
-        #
-        {"eventName": "Root Event 4", "eventId": "root_id4", "data": {"data": [13, 14]}, "parentEventId": "Unknown"},
-    ]
-
-
-@pytest.fixture
-def demo_etc(demo_etc_driver, dummy_etc_data):
-    data = Data(dummy_etc_data)
->>>>>>> eb97c81c
     etc = EventTreeCollection(demo_etc_driver)
     etc.build(data)
     return etc
@@ -2122,13 +1981,8 @@
 
 
 @pytest.fixture
-<<<<<<< HEAD
 def demo_petc(demo_etc_driver):
     data = Data(demo_etc_data_small)
-=======
-def demo_petc(demo_etc_driver, dummy_etc_data):
-    data = Data(dummy_etc_data)
->>>>>>> eb97c81c
     etc = ParentEventTreeCollection(demo_etc_driver)
     etc.build(data)
     return etc
@@ -2139,7 +1993,6 @@
     data = Data(general_data)
     petc = ParentEventTreeCollection(demo_etc_driver)
     petc.build(data)
-<<<<<<< HEAD
     return petc
 
 
@@ -2148,7 +2001,4 @@
     data = Data(demo_etc_data_big)
     etc = EventTreeCollection(demo_etc_driver)
     etc.build(data)
-    return etc
-=======
-    return petc
->>>>>>> eb97c81c
+    return etc