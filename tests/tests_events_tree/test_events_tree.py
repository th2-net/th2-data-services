--- conflicted
+++ resolved
@@ -249,8 +249,6 @@
     )
 
 
-<<<<<<< HEAD
-=======
 def test_get_root_by_id(general_data: List[dict]):
     collection = EventsTreeCollectionProvider5(general_data)
     tree = collection.get_trees()[0]
@@ -259,7 +257,6 @@
     assert collection.get_root_by_id("88a3ee80-d1b4-11eb-b0fb-199708acc7bc") == dict_root
 
 
->>>>>>> d9f76265
 def test_get_root(general_data: List[dict]):
     collection = EventsTreeCollectionProvider5(general_data)
     tree = collection.get_trees()[0]
