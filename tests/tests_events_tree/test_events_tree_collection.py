--- conflicted
+++ resolved
@@ -1,6 +1,7 @@
 from typing import List
+import warnings
+
 from th2_data_services.provider.v5.events_tree.events_tree_collection import EventsTreeCollectionProvider5
-import warnings
 
 
 def test_get_parentless_trees():
@@ -247,7 +248,6 @@
     ]
 
 
-<<<<<<< HEAD
 def test_checker_tree_with_detached_events(log_checker, detached_data: List[dict]):
     etc = EventsTreeCollectionProvider5(detached_data)
     log_checker.detached_etc_created(etc)
@@ -263,7 +263,8 @@
         assert "Tree created with detached events because some events have no parentsId. Check your data." in str(
             w[-1].message
         )
-=======
+
+
 def test_get_tree_by_id(general_data: List[dict]):
     collection = EventsTreeCollectionProvider5(general_data)
     tree = collection.get_trees()[0]
@@ -278,5 +279,4 @@
     tree = collection.get_trees()[0]
     dict_root = tree.get_event("84db48fc-d1b4-11eb-b0fb-199708acc7bc")
     assert collection.get_root_by_id("84db48fc-d1b4-11eb-b0fb-199708acc7bc") == dict_root
-    assert collection.get_root_by_id("88a3ee80-d1b4-11eb-b0fb-199708acc7bc") == dict_root
->>>>>>> 5f964d55
+    assert collection.get_root_by_id("88a3ee80-d1b4-11eb-b0fb-199708acc7bc") == dict_root